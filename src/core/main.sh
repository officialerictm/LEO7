#!/usr/bin/env bash
# ==============================================================================
# Leonardo AI Universal - Main Application Entry Point
# ==============================================================================
# Description: Main application logic and orchestration
# Version: 7.0.0
# Dependencies: all components
# ==============================================================================

# Show application banner
show_banner() {
    echo -e "${COLOR_CYAN}╭─────────────────────────────────────╮${COLOR_RESET}"
    echo -e "${COLOR_CYAN}│    Leonardo AI Universal v$LEONARDO_VERSION    │${COLOR_RESET}"
    echo -e "${COLOR_CYAN}│       Deploy AI Anywhere™           │${COLOR_RESET}"
    echo -e "${COLOR_CYAN}╰─────────────────────────────────────╯${COLOR_RESET}"
    echo ""
}

# Show banner
show_banner() {
    echo -e "${CYAN}╔═══════════════════════════════════════════════════════════════╗${COLOR_RESET}"
    echo -e "${CYAN}║${COLOR_RESET}            ${BOLD}Leonardo AI Universal v$LEONARDO_VERSION${COLOR_RESET}              ${CYAN}║${COLOR_RESET}"
    echo -e "${CYAN}║${COLOR_RESET}              ${DIM}Portable AI Assistant${COLOR_RESET}                         ${CYAN}║${COLOR_RESET}"
    echo -e "${CYAN}╚═══════════════════════════════════════════════════════════════╝${COLOR_RESET}"
}

# Settings menu
settings_menu() {
    while true; do
        local selection
        selection=$(show_menu "Settings & Preferences" \
            "Default Model Path" \
            "Color Theme" \
            "Auto-Update" \
            "Network Proxy" \
            "Back to Main Menu") || break
        
        case "$selection" in
            "Default Model Path")
                echo -e "${YELLOW}Current model path:${COLOR_RESET} $LEONARDO_MODEL_DIR"
                pause
                ;;
            "Color Theme")
                echo -e "${YELLOW}Color theme settings coming soon!${COLOR_RESET}"
                pause
                ;;
            "Auto-Update")
                echo -e "${YELLOW}Auto-update settings coming soon!${COLOR_RESET}"
                pause
                ;;
            "Network Proxy")
                echo -e "${YELLOW}Proxy settings coming soon!${COLOR_RESET}"
                pause
                ;;
            "Back to Main Menu"|"")
                break
                ;;
        esac
    done
}

# Show help information
show_help() {
    cat << EOF
${COLOR_CYAN}$LEONARDO_NAME v$LEONARDO_VERSION${COLOR_RESET}
${COLOR_DIM}$LEONARDO_DESCRIPTION${COLOR_RESET}

${COLOR_GREEN}Usage:${COLOR_RESET}
  leonardo [options] [command] [args]

${COLOR_GREEN}Options:${COLOR_RESET}
  -h, --help        Show this help message
  -v, --verbose     Enable verbose output
  -q, --quiet       Suppress non-essential output
  --version         Show version information
  --no-color        Disable colored output

${COLOR_GREEN}Commands:${COLOR_RESET}
  model <cmd>       Model management (list, download, delete, etc.)
  usb <cmd>         USB drive management
  dashboard         Show system dashboard
  web [port]        Start web UI
  test              Run system tests

${COLOR_GREEN}Interactive Mode:${COLOR_RESET}
  Run without commands to enter interactive mode

${COLOR_GREEN}Examples:${COLOR_RESET}
  leonardo                      # Interactive mode
  leonardo model list           # List available models
  leonardo model download llama3-8b
  leonardo dashboard            # Show system status
  leonardo web                  # Start web interface

For more help on specific commands:
  leonardo model help
  leonardo usb help

EOF
}

# Error handler
handle_error() {
    local exit_code="$1"
    local line_no="$2"
    log_message "ERROR" "Command failed with exit code $exit_code at line $line_no"
}

# Main function - entry point for Leonardo
main() {
    # Set up error handling
    set -euo pipefail
    trap 'handle_error $? $LINENO' ERR
    
    # Parse command line arguments
    parse_arguments "$@"
    
    # Handle help/version first
    if [[ "$LEONARDO_HELP" == "true" ]]; then
        show_help
        exit 0
    fi
    
    if [[ "$LEONARDO_VERSION_ONLY" == "true" ]]; then
        echo "Leonardo AI Universal v$LEONARDO_VERSION ($LEONARDO_BUILD)"
        exit 0
    fi
    
    # Handle commands if provided
    if [[ -n "$LEONARDO_COMMAND" ]]; then
        handle_command
        exit $?
    fi
    
    # Show banner unless quiet mode
    if [[ "$LEONARDO_QUIET" != "true" ]]; then
        clear
        show_banner
        echo
    fi
    
    # Initialize model system
    if ! init_model_system; then
        log_message "ERROR" "Failed to initialize model system"
        exit 1
    fi
    
    # Check system requirements
    if ! check_system_requirements; then
        log_message "ERROR" "System requirements not met"
        exit 1
    fi
    
    # Main interactive menu
    local keep_running=true
    while [[ "$keep_running" == "true" ]]; do
        # Show appropriate menu
        show_main_menu
        
        # Read user choice
        read -p "Enter your choice: " choice
        
        # Process the choice
        if ! process_choice "$choice"; then
            keep_running=false
        fi
        
        # Pause before returning to menu (unless exiting)
        if [[ "$keep_running" == "true" ]]; then
            echo
            read -p "Press Enter to continue..."
        fi
    done
}

# Parse command line arguments
parse_arguments() {
    # Initialize command line variables
    LEONARDO_COMMAND=""
    LEONARDO_SUBCOMMAND=""
    LEONARDO_ARGS=()
    LEONARDO_HELP=false
    LEONARDO_VERSION_ONLY=false
    
    while [[ $# -gt 0 ]]; do
        case "$1" in
            -h|--help)
                LEONARDO_HELP=true
                shift
                ;;
            -v|--verbose)
                export LEONARDO_VERBOSE=true
                shift
                ;;
            -q|--quiet)
                export LEONARDO_QUIET=true
                shift
                ;;
            --version)
                LEONARDO_VERSION_ONLY=true
                shift
                ;;
            --no-color)
                export LEONARDO_NO_COLOR=true
                shift
                ;;
            model|models)
                LEONARDO_COMMAND="model"
                shift
                LEONARDO_SUBCOMMAND="${1:-}"
                shift || true
                LEONARDO_ARGS=("$@")
                break
                ;;
            usb|drive)
                LEONARDO_COMMAND="usb"
                shift
                LEONARDO_SUBCOMMAND="${1:-}"
                shift || true
                LEONARDO_ARGS=("$@")
                break
                ;;
            deploy|deployment)
                LEONARDO_COMMAND="deploy"
                shift
                LEONARDO_SUBCOMMAND="${1:-}"
                shift || true
                LEONARDO_ARGS=("$@")
                break
                ;;
            dashboard|status)
                LEONARDO_COMMAND="dashboard"
                shift
                break
                ;;
            web|webui)
                LEONARDO_COMMAND="web"
                shift
                LEONARDO_ARGS=("$@")
                break
                ;;
            test|check)
                LEONARDO_COMMAND="test"
                shift
                break
                ;;
            *)
                LEONARDO_ARGS+=("$1")
                shift
                ;;
        esac
    done
}

# Handle direct commands
handle_command() {
    case "$LEONARDO_COMMAND" in
        "model")
            handle_model_command "$LEONARDO_SUBCOMMAND" "${LEONARDO_ARGS[@]}"
            ;;
        "usb")
            handle_usb_command "$LEONARDO_SUBCOMMAND" "${LEONARDO_ARGS[@]}"
            ;;
        "deploy"|"deployment")
            deployment_cli "$LEONARDO_SUBCOMMAND" "${LEONARDO_ARGS[@]}"
            ;;
        "dashboard")
            show_dashboard
            ;;
        "web")
            start_web_ui "${LEONARDO_ARGS[@]}"
            ;;
        "test")
            run_system_tests
            ;;
        *)
            echo "${COLOR_RED}Unknown command: $LEONARDO_COMMAND${COLOR_RESET}"
            show_help
            return 1
            ;;
    esac
}

# Model management menu
model_management_menu() {
    while true; do
        # Clear screen properly
        echo -e "\033[H\033[2J" >/dev/tty
        
        echo -e "${CYAN}Model Management${COLOR_RESET}"
        echo -e "${DIM}Manage AI models for Leonardo${COLOR_RESET}"
        echo ""
        
        # Show model stats
        local installed_count=${#LEONARDO_INSTALLED_MODELS[@]}
        local total_count=${#LEONARDO_MODEL_REGISTRY[@]}
        echo -e "Models installed: ${GREEN}$installed_count${COLOR_RESET} / $total_count"
        echo ""
        
        show_menu "Model Options" \
            "List Available Models" \
            "Download Model" \
            "Search Models" \
            "Model Information" \
            "Import Custom Model" \
            "Remove Model" \
            "Back to Main Menu"
        
        case "$MENU_SELECTION" in
            "List Available Models")
                echo -e "\n${CYAN}Available Models:${COLOR_RESET}\n"
                list_models
                echo -e "\n${DIM}Press Enter to continue...${COLOR_RESET}"
                read -r
                ;;
            "Download Model")
                echo -e "\n${CYAN}Download Model${COLOR_RESET}"
                echo -e "${DIM}Examples: llama3:8b, mistral:7b, codellama:7b${COLOR_RESET}"
                echo -e "${DIM}Type 'llama' to see all Llama models, or 'list' for all models${COLOR_RESET}"
                echo ""
                echo -n "Enter model name or ID: "
                read -r model_id
                
                # If user types 'list', show all models
                if [[ "$model_id" == "list" ]]; then
                    echo ""
                    list_models
                elif [[ -n "$model_id" ]]; then
                    # Check if it's a partial match and show options
                    if ! get_model_by_id "$model_id" >/dev/null 2>&1; then
                        echo ""
                        search_models "$model_id"
                    else
                        download_model "$model_id"
                    fi
                fi
                
                # Single press enter prompt for all cases
                if [[ -n "$model_id" ]]; then
                    echo -e "\n${DIM}Press Enter to continue...${COLOR_RESET}"
                    read -r
                fi
                ;;
            "Search Models")
                echo -e "\n${CYAN}Search Models${COLOR_RESET}"
                echo -e "${DIM}Search by: name (llama, mistral), use case (code, chat), or size (tiny, small)${COLOR_RESET}"
                echo ""
                echo -n "Enter search query: "
                read -r query
                if [[ -n "$query" ]]; then
                    echo ""
                    search_models "$query"
                fi
                echo -e "\n${DIM}Press Enter to continue...${COLOR_RESET}"
                read -r
                ;;
            "Model Information")
                echo -e "\n${CYAN}Model Information${COLOR_RESET}"
                
                # Check if we have any installed models
                local installed_models=()
                # TODO: Get actual installed models
                
                if [[ ${#installed_models[@]} -eq 0 ]]; then
                    echo -e "${DIM}No models currently installed${COLOR_RESET}"
                    echo -e "${DIM}Examples to try: llama3:8b, mistral:7b, codellama:7b${COLOR_RESET}"
                elif [[ ${#installed_models[@]} -eq 1 ]]; then
                    # Auto-show the single installed model
                    echo -e "${DIM}Showing info for: ${installed_models[0]}${COLOR_RESET}"
                    echo ""
                    show_model_info "${installed_models[0]}"
                else
                    # Show menu of installed models
                    echo -e "${DIM}Select an installed model:${COLOR_RESET}"
                    for i in "${!installed_models[@]}"; do
                        echo "$((i+1)). ${installed_models[$i]}"
                    done
                fi
                
                echo ""
                echo -n "Enter model name or ID: "
                read -r model_id
                show_model_info "$model_id"
                echo -e "\n${DIM}Press Enter to continue...${COLOR_RESET}"
                read -r
                ;;
            "Import Custom Model")
                echo -e "\n${YELLOW}Custom model import coming soon!${COLOR_RESET}"
                echo -e "\n${DIM}Press Enter to continue...${COLOR_RESET}"
                read -r
                ;;
            "Remove Model")
                echo -e "\n${YELLOW}Model removal coming soon!${COLOR_RESET}"
                echo -e "\n${DIM}Press Enter to continue...${COLOR_RESET}"
                read -r
                ;;
            "Back to Main Menu")
                break
                ;;
        esac
    done
}

# USB management menu (placeholder)
usb_management_menu() {
    while true; do
        # Clear screen properly
        echo -e "\033[H\033[2J" >/dev/tty
        
        echo -e "${CYAN}USB Drive Management${COLOR_RESET}"
        echo -e "${DIM}Manage USB drives for Leonardo${COLOR_RESET}"
        echo ""
        
        show_menu "USB Options" \
            "List USB Drives" \
            "Deploy Leonardo to USB" \
            "Check USB Health" \
            "Backup USB Data" \
            "Back to Main Menu"
        
        case "$MENU_SELECTION" in
            "List USB Drives")
                echo -e "\n${CYAN}Detected USB Drives:${COLOR_RESET}\n"
                handle_usb_command "list"
                echo -e "\n${DIM}Press Enter to continue...${COLOR_RESET}"
                read -r
                ;;
            "Deploy Leonardo to USB")
                echo -e "\n${CYAN}Select USB device for deployment:${COLOR_RESET}"
                if command -v usb_cli >/dev/null 2>&1; then
                    # Show USB devices
                    usb_cli list
                    echo ""
                    echo -n "Enter device path (e.g., /dev/sdc): "
                    read -r device
                    if [[ -n "$device" ]]; then
                        handle_deployment_command "usb" "$device"
                    else
                        echo -e "${RED}No device selected${COLOR_RESET}"
                    fi
                else
                    echo -e "${RED}USB CLI not available${COLOR_RESET}"
                fi
                echo -e "\n${DIM}Press Enter to continue...${COLOR_RESET}"
                read -r
                ;;
            "Check USB Health")
                echo -e "\n${CYAN}USB Health Check${COLOR_RESET}"
                select_usb_for_health_check
                ;;
            "Backup USB Data")
                echo -e "\n${YELLOW}USB backup coming soon!${COLOR_RESET}"
                echo -e "\n${DIM}Press Enter to continue...${COLOR_RESET}"
                read -r
                ;;
            "Back to Main Menu")
                break
                ;;
        esac
    done
}

# Interactive USB selection and deployment
select_and_deploy_usb() {
    echo -e "\n${CYAN}Deploy Leonardo to USB${COLOR_RESET}\n"
    
    # Get list of USB drives and separate recommended devices
    local -a recommended_devices=()
    local -a recommended_info=()
    local -a other_devices=()
    local -a other_info=()

    while IFS='|' read -r device name size mount; do
        local info="${name:-Unknown} (${size:-N/A})"
        if [[ -n "$mount" ]] && [[ "$mount" != "Not Mounted" ]]; then
            info="$info - $mount"
        fi

        if check_leonardo_usb "$device" >/dev/null 2>&1; then
            recommended_devices+=("$device")
            recommended_info+=("$info")
        else
            other_devices+=("$device")
            other_info+=("$info")
        fi
    done < <(detect_usb_drives)
    
    local total_devices=$(( ${#recommended_devices[@]} + ${#other_devices[@]} ))
    if [[ $total_devices -eq 0 ]]; then
        echo -e "${YELLOW}No USB drives detected${COLOR_RESET}"
        echo -e "${DIM}Please insert a USB drive and try again${COLOR_RESET}"
        echo -e "\n${DIM}Press Enter to continue...${COLOR_RESET}"
        read -r
        return
    fi

    # Build menu options
    local menu_options=()
    for i in "${!recommended_devices[@]}"; do
        menu_options+=("${GREEN}${recommended_devices[$i]} - ${recommended_info[$i]} [Leonardo USB]${COLOR_RESET}")
    done
    for i in "${!other_devices[@]}"; do
        menu_options+=("${YELLOW}${other_devices[$i]} - ${other_info[$i]}${COLOR_RESET}")
    done
    menu_options+=("Cancel")
    
    # Show interactive menu
    show_menu "Select USB Drive" "${menu_options[@]}"
    
    if [[ "$MENU_SELECTION" == "Cancel" ]]; then
        return
    fi
    
    # Extract device from selection
    local selected_device
    selected_device=$(echo "$MENU_SELECTION" | awk '{print $1}')
    
    echo -e "\n${CYAN}Selected: $selected_device${COLOR_RESET}"
    echo -e "${YELLOW}WARNING: This will initialize the USB drive for Leonardo AI${COLOR_RESET}"
    echo -e "${DIM}All existing data will be preserved in a backup folder${COLOR_RESET}"
    echo ""
    echo -n "Continue? (y/N): "
    read -r confirm
    
    if [[ "${confirm,,}" == "y" ]]; then
        echo ""
        # Deploy directly - initialization happens inside deploy_to_usb
        handle_deployment_command "usb" "$selected_device"
    else
        echo -e "\n${YELLOW}Deployment cancelled${COLOR_RESET}"
    fi
    
    echo -e "\n${DIM}Press Enter to continue...${COLOR_RESET}"
    read -r
}

# Interactive USB selection for health check
select_usb_for_health_check() {
    echo ""
    
    # Get list of USB drives and categorize
    local -a recommended_devices=()
    local -a recommended_info=()
    local -a other_devices=()
    local -a other_info=()

    while IFS='|' read -r device name size mount; do
        local info="${name:-Unknown} (${size:-N/A})"
        if [[ -n "$mount" ]] && [[ "$mount" != "Not Mounted" ]]; then
            info="$info - $mount"
        fi

        if check_leonardo_usb "$device" >/dev/null 2>&1; then
            recommended_devices+=("$device")
            recommended_info+=("$info")
        else
            other_devices+=("$device")
            other_info+=("$info")
        fi
    done < <(detect_usb_drives)
    
    local total_devices=$(( ${#recommended_devices[@]} + ${#other_devices[@]} ))
    if [[ $total_devices -eq 0 ]]; then
        echo -e "${YELLOW}No USB drives detected${COLOR_RESET}"
        echo -e "\n${DIM}Press Enter to continue...${COLOR_RESET}"
        read -r
        return
    fi

    # Build menu options with recommended first
    local menu_options=()
    for i in "${!recommended_devices[@]}"; do
        menu_options+=("${GREEN}${recommended_devices[$i]} - ${recommended_info[$i]} [Leonardo USB]${COLOR_RESET}")
    done
    for i in "${!other_devices[@]}"; do
        menu_options+=("${YELLOW}${other_devices[$i]} - ${other_info[$i]}${COLOR_RESET}")
    done
    menu_options+=("Cancel")
    
    # Show interactive menu
    show_menu "Select USB Drive for Health Check" "${menu_options[@]}"
    
    if [[ "$MENU_SELECTION" == "Cancel" ]]; then
        return
    fi
    
    # Extract device from selection
    local selected_device
    selected_device=$(echo "$MENU_SELECTION" | awk '{print $1}' | sed 's/\x1b\[[0-9;]*m//g')
    
    echo ""
    handle_usb_command "health" "$selected_device"
    echo -e "\n${DIM}Press Enter to continue...${COLOR_RESET}"
    read -r
}

# Add missing deployment command handler
handle_deployment_command() {
    local command="$1"
    shift
    
    case "$command" in
        "usb")
            local device="$1"
            if [[ -z "$device" ]]; then
                echo -e "${RED}Error: No device specified${COLOR_RESET}"
                return 1
            fi
            
            # Use the actual USB deployment function
            deploy_to_usb "$device"
            ;;
        "local")
            echo -e "${CYAN}Local deployment...${COLOR_RESET}"
            # TODO: Implement local deployment
            echo -e "${YELLOW}Local deployment coming soon!${COLOR_RESET}"
            ;;
        *)
            echo -e "${RED}Unknown deployment command: $command${COLOR_RESET}"
            return 1
            ;;
    esac
}

# Function to check if running from USB
is_usb_deployment() {
    # Check environment variable first
    if [[ "${LEONARDO_USB_MODE:-}" == "true" ]]; then
        return 0
    fi
    
    # Check if script path indicates USB location
    local script_path="${BASH_SOURCE[0]:-$0}"
    local real_path=$(readlink -f "$script_path" 2>/dev/null || realpath "$script_path" 2>/dev/null || echo "$script_path")
    
    if echo "$real_path" | grep -iE '/(media|mnt|run/media|Volumes)/[^/]+/(leonardo|LEONARDO)' >/dev/null 2>&1; then
        return 0
    fi
    
    return 1
}

# Show USB-specific main menu
show_usb_main_menu() {
    clear
    echo -e "${CYAN}═══════════════════════════════════════════════════════════════${COLOR_RESET}"
    echo -e "${BOLD}          🔌 Leonardo AI Universal - USB Mode${COLOR_RESET}"
    echo -e "${CYAN}═══════════════════════════════════════════════════════════════${COLOR_RESET}"
    echo
    echo -e "${GREEN}USB Location: ${LEONARDO_USB_MOUNT:-Detected}${COLOR_RESET}"
    echo
    echo -e "${CYAN}Main Menu:${COLOR_RESET}"
    echo
    echo "  1) 💬 Chat With AI              - Start AI conversation"
    echo "  2) 🔧 System Management         - Configure Leonardo"
    echo "  3) 📦 Model Management          - Download/manage AI models"
    echo "  4) 💾 USB Management            - Format/prepare USB drives"
    echo "  5) 🚀 Deployment Options        - Setup AI environments"
    echo "  6) 📊 Dashboard                 - System overview"
    echo "  7) 🌐 Web Interface             - Browser-based UI"
    echo "  8) 📋 System Info               - Show system details"
    echo "  9) ❓ Help                      - Show documentation"
    echo "  0) 🚪 Exit                      - Exit Leonardo"
    echo
    echo -e "${DIM}────────────────────────────────────────────────────────────────${COLOR_RESET}"
    echo
}

# Show main menu
show_main_menu() {
    # Check if USB deployment and show appropriate menu
    if is_usb_deployment; then
        show_usb_main_menu
        return
    fi
    
    # Original host menu
    clear
    echo -e "${CYAN}═══════════════════════════════════════════════════════════════${COLOR_RESET}"
    echo -e "${BOLD}               🤖 Leonardo AI Universal v${LEONARDO_VERSION}${COLOR_RESET}"
    echo -e "${CYAN}═══════════════════════════════════════════════════════════════${COLOR_RESET}"
    echo
    echo -e "${CYAN}Main Menu:${COLOR_RESET}"
    echo
    echo "  1) 🔧 System Management         - Configure Leonardo"
    echo "  2) 📦 Model Management          - Download/manage AI models"
    echo "  3) 💬 Chat With AI              - Start AI conversation"
    echo "  4) 💾 USB Management            - Format/prepare USB drives"
    echo "  5) 🚀 Deployment Options        - Setup AI environments"
    echo "  6) 📊 Dashboard                 - System overview"
    echo "  7) 🌐 Web Interface             - Browser-based UI"
    echo "  8) 📋 System Info               - Show system details"
    echo "  9) ❓ Help                      - Show documentation"
    echo "  0) 🚪 Exit                      - Exit Leonardo"
    echo
    echo -e "${DIM}────────────────────────────────────────────────────────────────${COLOR_RESET}"
    echo
}

# Process user choice
process_choice() {
    local choice="$1"
    
    # Handle choices differently for USB mode
    if is_usb_deployment; then
        case "$choice" in
            1) handle_chat_command ;;
            2) handle_system_menu ;;
            3) handle_model_menu ;;
            4) handle_usb_menu ;;
            5) handle_deployment_menu ;;
            6) handle_dashboard_command ;;
            7) handle_web_command ;;
            8) handle_info_command ;;
            9) handle_help_command ;;
            0|q|Q) return 1 ;;
            *) echo -e "${RED}Invalid choice. Please try again.${COLOR_RESET}" ;;
        esac
    else
        # Original host mode choices
        case "$choice" in
            1) handle_system_menu ;;
            2) handle_model_menu ;;
            3) handle_chat_command ;;
            4) handle_usb_menu ;;
            5) handle_deployment_menu ;;
            6) handle_dashboard_command ;;
            7) handle_web_command ;;
            8) handle_info_command ;;
            9) handle_help_command ;;
            0|q|Q) return 1 ;;
            *) echo -e "${RED}Invalid choice. Please try again.${COLOR_RESET}" ;;
        esac
    fi
    
    return 0
}

# Run system tests
run_system_tests() {
    echo -e "${CYAN}Running System Tests...${COLOR_RESET}"
    echo ""
    
    local tests_passed=0
    local tests_failed=0
    
    # Test 1: Check shell environment
    echo -n "1. Shell Environment... "
    if [[ -n "$BASH_VERSION" ]]; then
        echo -e "${GREEN}✓ Bash $BASH_VERSION${COLOR_RESET}"
        ((tests_passed++))
    else
        echo -e "${RED}✗ Bash not detected${COLOR_RESET}"
        ((tests_failed++))
    fi
    
    # Test 2: Check terminal support
    echo -n "2. Terminal Support... "
    if [[ -n "$TERM" ]] && command -v tput >/dev/null 2>&1; then
        echo -e "${GREEN}✓ $TERM ($(tput colors) colors)${COLOR_RESET}"
        ((tests_passed++))
    else
        echo -e "${RED}✗ Terminal not properly configured${COLOR_RESET}"
        ((tests_failed++))
    fi
    
    # Test 3: Check Python
    echo -n "3. Python Installation... "
    if command -v python3 >/dev/null 2>&1; then
        local py_version=$(python3 --version 2>&1 | awk '{print $2}')
        echo -e "${GREEN}✓ Python $py_version${COLOR_RESET}"
        ((tests_passed++))
    else
        echo -e "${YELLOW}⚠ Python 3 not found (needed for web interface)${COLOR_RESET}"
        ((tests_failed++))
    fi
    
    # Test 4: Check disk space
    echo -n "4. Disk Space... "
    local free_space=$(df -h "$HOME" | awk 'NR==2 {print $4}')
    local free_gb=$(df -BG "$HOME" | awk 'NR==2 {gsub(/G/,"",$4); print $4}')
    if [[ $free_gb -gt 10 ]]; then
        echo -e "${GREEN}✓ $free_space available${COLOR_RESET}"
        ((tests_passed++))
    else
        echo -e "${YELLOW}⚠ Only $free_space available (recommend >10GB)${COLOR_RESET}"
        ((tests_failed++))
    fi
    
    # Test 5: Check memory
    echo -n "5. System Memory... "
    local total_mem=$(free -h | awk '/^Mem:/ {print $2}')
    local avail_mem=$(free -h | awk '/^Mem:/ {print $7}')
    echo -e "${GREEN}✓ $avail_mem available of $total_mem${COLOR_RESET}"
    ((tests_passed++))
    
    # Test 6: Check USB support
    echo -n "6. USB Detection... "
    if command -v lsblk >/dev/null 2>&1; then
        local usb_count=$(lsblk -d -o NAME,TRAN | grep -c "usb" || echo 0)
        if [[ $usb_count -gt 0 ]]; then
            echo -e "${GREEN}✓ $usb_count USB device(s) detected${COLOR_RESET}"
        else
            echo -e "${YELLOW}⚠ No USB devices detected${COLOR_RESET}"
        fi
        ((tests_passed++))
    else
        echo -e "${RED}✗ lsblk not available${COLOR_RESET}"
        ((tests_failed++))
    fi
    
    # Test 7: Check network
    echo -n "7. Network Connection... "
    if ping -c 1 -W 2 8.8.8.8 >/dev/null 2>&1; then
        echo -e "${GREEN}✓ Internet connected${COLOR_RESET}"
        ((tests_passed++))
    else
        echo -e "${YELLOW}⚠ No internet connection${COLOR_RESET}"
        ((tests_failed++))
    fi
    
    # Test 8: Check Leonardo directories
    echo -n "8. Leonardo Directories... "
    if [[ -d "$LEONARDO_BASE_DIR" ]]; then
        echo -e "${GREEN}✓ Base directory exists${COLOR_RESET}"
        ((tests_passed++))
    else
        echo -e "${YELLOW}⚠ Base directory not initialized${COLOR_RESET}"
        ((tests_failed++))
    fi
    
    # Test 9: Check model providers
    echo -n "9. Model Providers... "
    if command -v ollama >/dev/null 2>&1; then
        echo -e "${GREEN}✓ Ollama installed${COLOR_RESET}"
        ((tests_passed++))
    else
        echo -e "${YELLOW}⚠ Ollama not installed (needed for models)${COLOR_RESET}"
        ((tests_failed++))
    fi
    
    # Test 10: Check permissions
    echo -n "10. File Permissions... "
    if [[ -w "$HOME" ]]; then
        echo -e "${GREEN}✓ Write access to home directory${COLOR_RESET}"
        ((tests_passed++))
    else
        echo -e "${RED}✗ No write access to home directory${COLOR_RESET}"
        ((tests_failed++))
    fi
    
    # Summary
    echo ""
    echo "════════════════════════════════════════════"
    echo -e "Tests Passed: ${GREEN}$tests_passed${COLOR_RESET}"
    echo -e "Tests Failed: ${RED}$tests_failed${COLOR_RESET}"
    
    if [[ $tests_failed -eq 0 ]]; then
        echo -e "\n${GREEN}✓ All systems ready!${COLOR_RESET}"
    elif [[ $tests_failed -lt 3 ]]; then
        echo -e "\n${YELLOW}⚠ System mostly ready with minor issues${COLOR_RESET}"
    else
        echo -e "\n${RED}✗ Multiple issues detected, please review${COLOR_RESET}"
    fi
    
    echo -e "\n${DIM}Press Enter to continue...${COLOR_RESET}"
    read -r
}

# Launch web interface
launch_web_interface() {
    echo -e "\n${CYAN}Launching Web Interface...${COLOR_RESET}"
    start_web_server
}

# Exit handler
handle_exit() {
    echo ""
    echo -e "${COLOR_CYAN}Thank you for using Leonardo AI Universal!${COLOR_RESET}"
    echo -e "${COLOR_DIM}Stay curious, stay creative.${COLOR_RESET}"
    echo ""
    
    # Cleanup
    cleanup_temp_files 2>/dev/null || true
    
    # Save session state if needed
    # TODO: Implement session persistence
    
    exit 0
}

# Handle chat command
handle_chat_command() {
    log_message "INFO" "Starting chat interface"
    
    # Auto-detect by default, no prompt needed
    start_location_aware_chat "" "auto"
}

<<<<<<< HEAD
# Check if running from USB deployment
is_usb_deployment() {
    # Check multiple indicators
    [[ "${LEONARDO_USB_MODE:-}" == "true" ]] && return 0
    [[ -n "${LEONARDO_USB_MOUNT:-}" ]] && return 0
    [[ -f "/leonardo_usb_marker" ]] && return 0
    
    # Check if script path contains common USB mount patterns
    local script_path="${BASH_SOURCE[0]:-$0}"
    local real_path=$(readlink -f "$script_path" 2>/dev/null || realpath "$script_path" 2>/dev/null || echo "$script_path")
=======
# Handle chat command
handle_chat_command() {
    # Get available models  
    local models=()
    
    # Check USB mode - only show USB models when running from USB
    if is_usb_deployment; then
        # Only check for models on USB
        if [[ -d "$LEONARDO_MODEL_DIR" ]]; then
            while IFS= read -r -d '' model_file; do
                local model_name=$(basename "$model_file" .gguf | sed 's/-[0-9]*B-.*$//')
                models+=("usb:$model_name")
            done < <(find "$LEONARDO_MODEL_DIR" -name "*.gguf" -print0 2>/dev/null)
        fi
    else
        # Normal mode - check Ollama first
        if command_exists ollama; then
            mapfile -t models < <(ollama list 2>/dev/null | tail -n +2 | awk '{print $1}')
        fi
        
        # Check for local models in LEONARDO_MODEL_DIR
        if [[ -d "$LEONARDO_MODEL_DIR" ]]; then
            while IFS= read -r -d '' model_file; do
                models+=("local:$(basename "$model_file")")
            done < <(find "$LEONARDO_MODEL_DIR" -name "*.gguf" -print0 2>/dev/null)
        fi
    fi
>>>>>>> 54d78277
    
    # Check for common USB mount patterns (case-insensitive for macOS)
    if echo "$real_path" | grep -iE '/(Volumes|media|mnt|run/media|usb|removable)/' >/dev/null 2>&1; then
        return 0
    fi
    
    # Check if we're in a leonardo directory on a removable device
    if [[ -d "${script_path%/*}/models" ]] && [[ -f "${script_path%/*}/leonardo.sh" ]]; then
        # Likely a portable installation
        return 0
    fi
    
<<<<<<< HEAD
    return 1
=======
    # Launch chat interface
    start_chat_interface "$selected_model"
}

# Start chat interface with selected model
start_chat_interface() {
    local model="$1"
    
    clear
    echo -e "${CYAN}═══════════════════════════════════════════════════════════════${COLOR_RESET}"
    echo -e "${BOLD}               🤖 Leonardo AI Chat - $model${COLOR_RESET}"
    echo -e "${CYAN}═══════════════════════════════════════════════════════════════${COLOR_RESET}"
    echo
    echo -e "${DIM}Type 'exit' or 'quit' to end the chat session${COLOR_RESET}"
    echo -e "${DIM}Type 'clear' to clear the conversation${COLOR_RESET}"
    echo
    
    if [[ "$model" == ollama:* ]] && command_exists ollama; then
        # Use Ollama for chat
        local model_name="${model#ollama:}"
        ollama run "$model_name"
    elif [[ "$model" == local:* ]] || [[ "$model" == usb:* ]]; then
        # Use llama.cpp for local/USB models
        local model_prefix="${model%%:*}"
        local model_name="${model#*:}"
        
        # Find the actual GGUF file
        local model_file=""
        if [[ -d "$LEONARDO_MODEL_DIR" ]]; then
            # Look for exact match first
            model_file=$(find "$LEONARDO_MODEL_DIR" -name "${model_name}.gguf" -print -quit 2>/dev/null)
            
            # If not found, look for pattern match
            if [[ -z "$model_file" ]]; then
                model_file=$(find "$LEONARDO_MODEL_DIR" -name "${model_name}*.gguf" -print -quit 2>/dev/null)
            fi
        fi
        
        if [[ -n "$model_file" ]] && [[ -f "$model_file" ]]; then
            # Check if we have llama.cpp server
            if command -v llama-server &>/dev/null; then
                echo -e "${CYAN}Starting local inference server...${COLOR_RESET}"
                
                # Start llama.cpp server
                local server_port=8080
                llama-server -m "$model_file" -c 2048 --port $server_port --host 127.0.0.1 &
                local server_pid=$!
                
                # Wait for server to start
                sleep 3
                
                # Simple chat loop using curl
                echo -e "${GREEN}Chat ready! Server running on port $server_port${COLOR_RESET}"
                echo
                
                while true; do
                    read -p "You: " user_input
                    
                    if [[ "$user_input" == "exit" ]] || [[ "$user_input" == "quit" ]]; then
                        break
                    elif [[ "$user_input" == "clear" ]]; then
                        clear
                        continue
                    fi
                    
                    echo -n "AI: "
                    # Send request to llama.cpp server
                    curl -s -X POST http://127.0.0.1:$server_port/completion \
                        -H "Content-Type: application/json" \
                        -d "{\"prompt\": \"User: $user_input\nAssistant:\", \"n_predict\": 256}" | \
                        jq -r '.content' 2>/dev/null || echo "Error: Could not get response"
                    echo
                done
                
                # Stop server
                kill $server_pid 2>/dev/null
                
            else
                echo -e "${YELLOW}llama.cpp server not found!${COLOR_RESET}"
                echo
                
                # Check for Python fallback
                if command -v python3 &>/dev/null; then
                    echo -e "${CYAN}Trying Python-based chat interface...${COLOR_RESET}"
                    
                    # Create a simple Python chat script
                    local python_chat_script="/tmp/leonardo_chat_$$.py"
                    cat > "$python_chat_script" << 'EOF'
#!/usr/bin/env python3
import sys
import os

print("Simple Leonardo Chat Interface (Python fallback)")
print("=" * 50)
print("Note: This is a basic interface. For better performance,")
print("install llama.cpp: https://github.com/ggerganov/llama.cpp")
print()
print("Model file:", sys.argv[1])
print()
print("Type 'exit' or 'quit' to end the chat")
print("=" * 50)
print()

# Simple echo bot for demonstration
# In a real implementation, this would load and run the GGUF model
while True:
    try:
        user_input = input("You: ")
        if user_input.lower() in ['exit', 'quit']:
            break
        print("AI: I'm a placeholder response. To enable real AI responses,")
        print("    please install llama.cpp or use Ollama models instead.")
        print()
    except (EOFError, KeyboardInterrupt):
        print()
        break
EOF
                    
                    python3 "$python_chat_script" "$model_file"
                    rm -f "$python_chat_script"
                else
                    echo -e "${DIM}To enable chat, install llama.cpp:${COLOR_RESET}"
                    echo -e "  git clone https://github.com/ggerganov/llama.cpp"
                    echo -e "  cd llama.cpp && make"
                    echo -e "  sudo make install"
                    echo
                    echo -e "${DIM}Model file: $model_file${COLOR_RESET}"
                    pause
                fi
            fi
        else
            echo -e "${RED}Model file not found for: $model_name${COLOR_RESET}"
            pause
        fi
    else
        # Direct Ollama model without prefix
        if command_exists ollama; then
            ollama run "$model"
        else
            echo -e "${RED}Ollama not available for model: $model${COLOR_RESET}"
            pause
        fi
    fi
>>>>>>> 54d78277
}

# Check if any models are installed
check_installed_models() {
    # For USB deployment, always show chat option
    if is_usb_deployment; then
        return 0  # Always allow chat on USB - models should be there
    fi
    
    # Check Ollama models
    if command_exists ollama; then
        local ollama_models=$(ollama list 2>/dev/null | tail -n +2 | wc -l)
        [[ $ollama_models -gt 0 ]] && return 0
    fi
    
    # Check local models
    if [[ -d "$LEONARDO_MODEL_DIR" ]]; then
        local local_models=$(find "$LEONARDO_MODEL_DIR" -name "*.gguf" 2>/dev/null | wc -l)
        [[ $local_models -gt 0 ]] && return 0
    fi
    
    # Also check common model locations
    local common_dirs=(
        "$LEONARDO_BASE_DIR/models"
        "$HOME/.leonardo/models"
        "/opt/leonardo/models"
        "./models"
    )
    
    for dir in "${common_dirs[@]}"; do
        if [[ -d "$dir" ]] && [[ -n "$(find "$dir" -name "*.gguf" 2>/dev/null | head -1)" ]]; then
            return 0
        fi
    done
    
    return 1
}

# System utilities menu
system_utilities_menu() {
    while true; do
        local selection
        selection=$(show_menu "System Utilities" \
            "Run System Tests" \
            "Clean Cache" \
            "Update Leonardo" \
            "View Logs" \
            "Back to Main Menu") || break
        
        case "$selection" in
            "Run System Tests")
                run_system_tests
                pause
                ;;
            "Clean Cache")
                echo -e "${YELLOW}Cleaning cache...${COLOR_RESET}"
                # TODO: Implement cache cleaning
                pause
                ;;
            "Update Leonardo")
                echo -e "${YELLOW}Checking for updates...${COLOR_RESET}"
                # TODO: Implement update check
                pause
                ;;
            "View Logs")
                if [[ -f "$LEONARDO_LOG_FILE" ]]; then
                    less "$LEONARDO_LOG_FILE"
                else
                    echo -e "${YELLOW}No logs found${COLOR_RESET}"
                    pause
                fi
                ;;
            "Back to Main Menu"|"")
                break
                ;;
        esac
    done
}

# Show about information
show_about() {
    clear
    show_banner
    echo
    echo -e "${BOLD}About Leonardo AI Universal${COLOR_RESET}"
    echo -e "${DIM}────────────────────────────────────────────────${COLOR_RESET}"
    echo
    echo "Leonardo is a portable AI assistant that can run from USB drives"
    echo "and provides easy access to various AI models."
    echo
    echo -e "${CYAN}Version:${COLOR_RESET} $LEONARDO_VERSION ($LEONARDO_BUILD)"
    echo -e "${CYAN}License:${COLOR_RESET} MIT"
    echo -e "${CYAN}Website:${COLOR_RESET} https://github.com/leonardo-ai/leonardo"
    echo
    echo -e "${BOLD}Features:${COLOR_RESET}"
    echo "  • Portable USB deployment"
    echo "  • Multiple AI model support"
    echo "  • Offline model management"
    echo "  • Cross-platform compatibility"
    echo "  • Web interface"
    echo
}

# Deploy to USB interactively
deploy_to_usb_interactive() {
    # Source USB deployment if not already
    if [[ -f "${LEONARDO_DIR}/src/deployment/usb_deploy.sh" ]]; then
        source "${LEONARDO_DIR}/src/deployment/usb_deploy.sh"
    else
        echo -e "${RED}Error: USB deployment module not found${COLOR_RESET}"
        return 1
    fi
    
    # Run the USB deployment command
    handle_deploy_usb_command
}

# Initialize Leonardo
initialize_leonardo() {
    log_message "INFO" "Initializing Leonardo AI Universal v${LEONARDO_VERSION}"
    
    # Check if we're already running from USB
    local running_from_usb=false
    local script_path="${BASH_SOURCE[0]:-$0}"
    local real_path=$(readlink -f "$script_path" 2>/dev/null || realpath "$script_path" 2>/dev/null || echo "$script_path")
    
    if echo "$real_path" | grep -iE '/(Volumes|media|mnt|run/media|usb|removable)/' >/dev/null 2>&1; then
        running_from_usb=true
        export LEONARDO_USB_MOUNT="${real_path%/leonardo/*}"
    fi
    
    # Check for deployment configuration
    if [[ -f "${LEONARDO_DIR}/src/core/deployment_mode.sh" ]]; then
        source "${LEONARDO_DIR}/src/core/deployment_mode.sh"
    fi
    
    # If not already deployed to USB and no config exists, prompt for USB deployment
    if ! load_deployment_config && [[ "$running_from_usb" != "true" ]]; then
        clear
        echo -e "${CYAN}${LEONARDO_BANNERS[0]}${COLOR_RESET}"
        echo
        echo -e "${YELLOW}Welcome to Leonardo AI Universal - AI on a Stick!${COLOR_RESET}"
        echo
        echo -e "${GREEN}Leonardo is designed to run entirely from a USB drive.${COLOR_RESET}"
        echo "This provides:"
        echo "  • Complete portability between computers"
        echo "  • No installation on host systems"
        echo "  • Privacy - your AI stays with you"
        echo "  • Easy backup - just copy your USB"
        echo
        echo -e "${CYAN}Would you like to deploy Leonardo to a USB drive now?${COLOR_RESET}"
        echo
        echo "1) Yes, deploy to USB (recommended)"
        echo "2) No, I'll run from current location"
        echo
        
        local choice
        read -p "Select option (1-2): " choice
        
        case "$choice" in
            1)
                echo
                echo -e "${GREEN}Great! Let's set up your AI stick.${COLOR_RESET}"
                echo
                # Run USB deployment
                deploy_to_usb_interactive
                exit 0  # Exit after deployment
                ;;
            2)
                echo
                echo -e "${YELLOW}Running from current location.${COLOR_RESET}"
                echo "Note: For the full Leonardo experience, consider USB deployment later."
                echo "Run: leonardo deploy-usb"
                echo
                
                # Still need to select deployment mode
                local mode=$(select_deployment_mode)
                configure_deployment "$mode"
                ;;
            *)
                echo -e "${RED}Invalid choice. Defaulting to USB deployment prompt.${COLOR_RESET}"
                deploy_to_usb_interactive
                exit 0
                ;;
        esac
    elif [[ "$running_from_usb" == "true" ]] && ! load_deployment_config; then
        # Already on USB, just configure
        echo -e "${GREEN}Detected Leonardo running from USB!${COLOR_RESET}"
        echo
        configure_deployment "usb"
    fi
    
    # Create necessary directories
    ensure_directory "$LEONARDO_BASE_DIR"
    ensure_directory "$LEONARDO_CONFIG_DIR" 
    ensure_directory "$LEONARDO_MODEL_DIR"
    ensure_directory "$LEONARDO_LOG_DIR"
    ensure_directory "$LEONARDO_TEMP_DIR"
    
    # Load configuration
    load_config
    
    # Initialize components based on deployment mode
    if [[ "${LEONARDO_USB_MODE:-false}" == "true" ]]; then
        log_message "INFO" "Running in USB mode (${LEONARDO_DEPLOYMENT_MODE})"
    fi
    
    # Check system requirements
    check_requirements
    
    # Show welcome message
    if [[ "$LEONARDO_QUIET" != "true" ]]; then
        show_banner
    fi
    
    log_message "INFO" "Leonardo initialized successfully"
}

# Handle help command - show comprehensive documentation
handle_help_command() {
    echo -e "\n${CYAN}═══════════════════════════════════════════════════════════════${COLOR_RESET}"
    echo -e "${BOLD}               ❓ Leonardo AI Universal Help                ${COLOR_RESET}"
    echo -e "${CYAN}═══════════════════════════════════════════════════════════════${COLOR_RESET}"
    
    echo -e "\n${BOLD}🎯 Quick Start Guide:${COLOR_RESET}"
    echo "1. ${BOLD}First Time Setup:${COLOR_RESET}"
    echo "   • Insert a USB drive (8GB+ recommended)"
    echo "   • Select '💾 USB Management' → 'Deploy to USB'"
    echo "   • Leonardo will install everything on the USB"
    echo ""
    echo "2. ${BOLD}Download AI Models:${COLOR_RESET}"
    echo "   • Select '📦 Model Management'"
    echo "   • Choose models based on your hardware"
    echo "   • Models are stored on your USB for portability"
    echo ""
    echo "3. ${BOLD}Start Chatting:${COLOR_RESET}"
    echo "   • Select '💬 Chat With AI'"
    echo "   • Choose a model and start conversing"
    echo ""
    
    echo -e "\n${BOLD}📚 Key Concepts:${COLOR_RESET}"
    echo "• ${BOLD}USB-First:${COLOR_RESET} Leonardo runs entirely from USB by default"
    echo "• ${BOLD}Zero-Trace:${COLOR_RESET} Leaves no data on host computers"
    echo "• ${BOLD}Portable AI:${COLOR_RESET} Take your AI anywhere, use on any computer"
    echo "• ${BOLD}Privacy-First:${COLOR_RESET} Your data stays on your USB"
    
    echo -e "\n${BOLD}⌨️  Command Line Usage:${COLOR_RESET}"
    echo "• leonardo chat          - Start AI chat"
    echo "• leonardo model list    - List available models"
    echo "• leonardo usb list      - Show USB drives"
    echo "• leonardo deploy usb    - Deploy to USB"
    echo "• leonardo help          - Show this help"
    
    echo -e "\n${BOLD}🔧 Troubleshooting:${COLOR_RESET}"
    echo "• ${BOLD}No models found:${COLOR_RESET} Run Model Management to download"
    echo "• ${BOLD}USB not detected:${COLOR_RESET} Check USB is properly inserted"
    echo "• ${BOLD}Slow performance:${COLOR_RESET} Use smaller models or better hardware"
    echo "• ${BOLD}Can't write to USB:${COLOR_RESET} Check USB isn't write-protected"
    
    echo -e "\n${BOLD}📖 Documentation:${COLOR_RESET}"
    echo "• GitHub: https://github.com/officialerictm/leonardo-ai"
    echo "• Wiki: https://github.com/officialerictm/leonardo-ai/wiki"
    echo "• Issues: https://github.com/officialerictm/leonardo-ai/issues"
    
    echo -e "\n${DIM}Press Enter to continue...${COLOR_RESET}"
    read -r
}

# Show system information with enhanced details
handle_info_command() {
    echo -e "\n${CYAN}═══════════════════════════════════════════════════════════════${COLOR_RESET}"
    echo -e "${BOLD}               📋 System Information                ${COLOR_RESET}"
    echo -e "${CYAN}═══════════════════════════════════════════════════════════════${COLOR_RESET}"
    
    # Leonardo Information
    echo -e "\n${BOLD}Leonardo AI Universal:${COLOR_RESET}"
    echo "├─ Version: v7.0.0"
    echo "├─ Build Date: $(date -r "$0" 2>/dev/null || echo "Unknown")"
    echo "├─ Script Path: $(realpath "$0" 2>/dev/null || echo "$0")"
    echo "└─ PID: $$"
    
    # Deployment Information
    echo -e "\n${BOLD}Deployment:${COLOR_RESET}"
    if is_usb_deployment; then
        echo "├─ Mode: USB Drive (Portable)"
        echo "├─ USB Mount: ${LEONARDO_USB_MOUNT:-Unknown}"
        echo "└─ USB Free: $(df -h "${LEONARDO_USB_MOUNT}" 2>/dev/null | awk 'NR==2 {print $4}' || echo "Unknown")"
    else
        echo "├─ Mode: Host System"
        echo "└─ Base Dir: ${LEONARDO_BASE_DIR}"
    fi
    
    # System Information
    echo -e "\n${BOLD}Host System:${COLOR_RESET}"
    echo "├─ OS: $(uname -s) $(uname -r)"
    echo "├─ Architecture: $(uname -m)"
    echo "├─ Hostname: $(hostname 2>/dev/null || echo "Unknown")"
    echo "├─ User: ${USER}"
    echo "└─ Shell: ${SHELL} (${BASH_VERSION})"
    
    # Hardware Information
    echo -e "\n${BOLD}Hardware:${COLOR_RESET}"
    echo "├─ CPU Model: $(grep "model name" /proc/cpuinfo 2>/dev/null | head -1 | cut -d: -f2 | xargs || echo "Unknown")"
    echo "├─ CPU Cores: $(nproc 2>/dev/null || sysctl -n hw.ncpu 2>/dev/null || echo "Unknown")"
    echo "├─ Total RAM: $(free -h 2>/dev/null | awk '/^Mem:/ {print $2}' || echo "Unknown")"
    echo "├─ Available RAM: $(free -h 2>/dev/null | awk '/^Mem:/ {print $7}' || echo "Unknown")"
    
    # GPU Detection
    if command -v nvidia-smi >/dev/null 2>&1; then
        local gpu_info=$(nvidia-smi --query-gpu=name,memory.total --format=csv,noheader 2>/dev/null | head -1)
        echo "└─ GPU: ${gpu_info:-NVIDIA GPU detected}"
    elif command -v rocm-smi >/dev/null 2>&1; then
        echo "└─ GPU: AMD GPU detected (ROCm)"
    elif [[ -d /sys/class/drm/card0 ]]; then
        echo "└─ GPU: Integrated graphics detected"
    else
        echo "└─ GPU: No dedicated GPU detected"
    fi
    
    # Software Dependencies
    echo -e "\n${BOLD}Dependencies:${COLOR_RESET}"
    echo -n "├─ Python: "
    if command -v python3 >/dev/null 2>&1; then
        echo "$(python3 --version 2>&1 | awk '{print $2}')"
    else
        echo "${RED}Not installed${COLOR_RESET}"
    fi
    
    echo -n "├─ Ollama: "
    if command -v ollama >/dev/null 2>&1; then
        echo "${GREEN}Installed${COLOR_RESET} ($(ollama -v 2>&1 | head -1))"
    else
        echo "${YELLOW}Not installed${COLOR_RESET}"
    fi
    
    echo -n "├─ Git: "
    if command -v git >/dev/null 2>&1; then
        echo "$(git --version | awk '{print $3}')"
    else
        echo "${YELLOW}Not installed${COLOR_RESET}"
    fi
    
    echo -n "└─ Curl: "
    if command -v curl >/dev/null 2>&1; then
        echo "$(curl --version | head -1 | awk '{print $2}')"
    else
        echo "${RED}Not installed${COLOR_RESET}"
    fi
    
    # Environment Variables
    echo -e "\n${BOLD}Environment:${COLOR_RESET}"
    echo "├─ LEONARDO_BASE_DIR: ${LEONARDO_BASE_DIR:-Not set}"
    echo "├─ LEONARDO_MODELS_DIR: ${LEONARDO_MODELS_DIR:-Not set}"
    echo "├─ LEONARDO_CONFIG_DIR: ${LEONARDO_CONFIG_DIR:-Not set}"
    echo "├─ LEONARDO_LOG_LEVEL: ${LEONARDO_LOG_LEVEL:-INFO}"
    echo "└─ TERM: ${TERM:-Not set}"
    
    # Run basic system tests
    echo -e "\n${BOLD}Quick System Check:${COLOR_RESET}"
    echo -n "├─ Internet: "
    if check_internet_connection; then
        echo "${GREEN}✓ Connected${COLOR_RESET}"
    else
        echo "${RED}✗ Offline${COLOR_RESET}"
    fi
    
    echo -n "├─ Disk Space: "
    local free_space=$(df -h . 2>/dev/null | awk 'NR==2 {print $4}')
    if [[ -n "$free_space" ]]; then
        echo "$free_space available"
    else
        echo "Unknown"
    fi
    
    echo -n "└─ Write Permission: "
    if touch .leonardo_test 2>/dev/null && rm .leonardo_test 2>/dev/null; then
        echo "${GREEN}✓ Writable${COLOR_RESET}"
    else
        echo "${RED}✗ Read-only${COLOR_RESET}"
    fi
    
    echo -e "\n${DIM}Press Enter to continue...${COLOR_RESET}"
    read -r
}

# ==============================================================================
# MENU HANDLER FUNCTIONS
# ==============================================================================

# Handle system management menu
handle_system_menu() {
    echo -e "\n${CYAN}🔧 System Management${COLOR_RESET}"
    echo "════════════════════════════════════════════"
    
    local options=(
        "🔍 Run System Tests"
        "⚙️  Configure Leonardo"
        "🔐 Security Settings"
        "📊 Performance Tuning"
        "🔄 Update Leonardo"
        "🔙 Back to Main Menu"
    )
    
    while true; do
        echo ""
        for i in "${!options[@]}"; do
            echo "$((i+1)). ${options[$i]}"
        done
        echo ""
        echo -n "Select option: "
        read -r choice
        
        case "$choice" in
            1) run_system_tests ;;
            2) configure_leonardo ;;
            3) configure_security ;;
            4) configure_performance ;;
            5) update_leonardo ;;
            6) break ;;
            *) echo -e "${RED}Invalid choice${COLOR_RESET}" ;;
        esac
    done
}

# Handle model management menu
handle_model_menu() {
    echo -e "\n${CYAN}📦 Model Management${COLOR_RESET}"
    
    # Use the model manager CLI
    if command -v handle_model_command >/dev/null 2>&1; then
        handle_model_command
    else
        echo -e "${RED}Model manager not available${COLOR_RESET}"
        echo "Please ensure model management modules are properly installed."
        echo -e "\n${DIM}Press Enter to continue...${COLOR_RESET}"
        read -r
    fi
}

# Handle USB management interactive menu
handle_usb_menu() {
    echo -e "\n${CYAN}💾 USB Management${COLOR_RESET}"
    echo "════════════════════════════════════════════"
    
    local options=(
        "📋 List USB Drives"
        "🚀 Deploy Leonardo to USB"
        "💿 Format USB Drive"
        "🏥 Check USB Health"
        "📊 Monitor USB Performance"
        "💾 Backup USB Data"
        "🔙 Back to Main Menu"
    )
    
    while true; do
        echo ""
        for i in "${!options[@]}"; do
            echo "$((i+1)). ${options[$i]}"
        done
        echo ""
        echo -n "Select option: "
        read -r choice
        
        case "$choice" in
            1) 
                if command -v usb_cli >/dev/null 2>&1; then
                    usb_cli list
                else
                    echo -e "${RED}USB CLI not available${COLOR_RESET}"
                fi
                echo -e "\n${DIM}Press Enter to continue...${COLOR_RESET}"
                read -r
                ;;
            2) 
                # USB deployment - prompt for device
                echo -e "\n${CYAN}Select USB device for deployment:${COLOR_RESET}"
                if command -v usb_cli >/dev/null 2>&1; then
                    usb_cli list
                    echo ""
                    echo -n "Enter device path (e.g., /dev/sdc): "
                    read -r device
                    if [[ -n "$device" ]]; then
                        handle_deployment_command "usb" "$device"
                    else
                        echo -e "${RED}No device selected${COLOR_RESET}"
                    fi
                else
                    echo -e "${RED}USB CLI not available${COLOR_RESET}"
                fi
                echo -e "\n${DIM}Press Enter to continue...${COLOR_RESET}"
                read -r
                ;;
            3) 
                if command -v usb_cli >/dev/null 2>&1; then
                    echo "Select USB drive to format:"
                    usb_cli format
                else
                    echo -e "${RED}USB CLI not available${COLOR_RESET}"
                fi
                ;;
            4) 
                if command -v usb_cli >/dev/null 2>&1; then
                    usb_cli health
                else
                    echo -e "${RED}USB CLI not available${COLOR_RESET}"
                fi
                echo -e "\n${DIM}Press Enter to continue...${COLOR_RESET}"
                read -r
                ;;
            5) 
                if command -v usb_cli >/dev/null 2>&1; then
                    usb_cli monitor
                else
                    echo -e "${RED}USB CLI not available${COLOR_RESET}"
                fi
                ;;
            6) 
                if command -v usb_cli >/dev/null 2>&1; then
                    usb_cli backup
                else
                    echo -e "${RED}USB CLI not available${COLOR_RESET}"
                fi
                ;;
            7) break ;;
            *) echo -e "${RED}Invalid choice${COLOR_RESET}" ;;
        esac
    done
}

# Handle deployment menu
handle_deployment_menu() {
    echo -e "\n${CYAN}🚀 Deployment Options${COLOR_RESET}"
    echo "════════════════════════════════════════════"
    
    local options=(
        "💾 Deploy to USB Drive"
        "💻 Local Installation"
        "🐳 Container Deployment"
        "☁️  Cloud Deployment"
        "🔒 Air-Gap Setup"
        "🔙 Back to Main Menu"
    )
    
    while true; do
        echo ""
        for i in "${!options[@]}"; do
            echo "$((i+1)). ${options[$i]}"
        done
        echo ""
        echo -n "Select deployment option: "
        read -r choice
        
        case "$choice" in
            1) 
                # USB deployment - prompt for device
                echo -e "\n${CYAN}Select USB device for deployment:${COLOR_RESET}"
                if command -v usb_cli >/dev/null 2>&1; then
                    usb_cli list
                    echo ""
                    echo -n "Enter device path (e.g., /dev/sdc): "
                    read -r device
                    if [[ -n "$device" ]]; then
                        handle_deployment_command "usb" "$device"
                    else
                        echo -e "${RED}No device selected${COLOR_RESET}"
                    fi
                else
                    echo -e "${RED}USB CLI not available${COLOR_RESET}"
                fi
                echo -e "\n${DIM}Press Enter to continue...${COLOR_RESET}"
                read -r
                ;;
            2) handle_local_deployment ;;
            3) handle_container_deployment ;;
            4) handle_cloud_deployment ;;
            5) handle_airgap_deployment ;;
            6) break ;;
            *) echo -e "${RED}Invalid choice${COLOR_RESET}" ;;
        esac
    done
}

# Configure Leonardo settings
configure_leonardo() {
    echo -e "\n${CYAN}⚙️  Leonardo Configuration${COLOR_RESET}"
    echo "════════════════════════════════════════════"
    
    # Show current configuration
    echo -e "\n${BOLD}Current Configuration:${COLOR_RESET}"
    echo "Base Directory: ${LEONARDO_BASE_DIR:-Not set}"
    echo "Model Directory: ${LEONARDO_MODELS_DIR:-Not set}"
    echo "Config Directory: ${LEONARDO_CONFIG_DIR:-Not set}"
    echo "Log Level: ${LEONARDO_LOG_LEVEL:-INFO}"
    
    echo -e "\n${YELLOW}Configuration options coming soon...${COLOR_RESET}"
    echo -e "\n${DIM}Press Enter to continue...${COLOR_RESET}"
    read -r
}

# Configure security settings
configure_security() {
    echo -e "\n${CYAN}🔐 Security Settings${COLOR_RESET}"
    echo "════════════════════════════════════════════"
    
    echo "1. Enable encryption at rest"
    echo "2. Configure access control"
    echo "3. Set up audit logging"
    echo "4. Enable stealth mode"
    echo "5. Back to System Menu"
    
    echo -e "\n${YELLOW}Security features coming soon...${COLOR_RESET}"
    echo -e "\n${DIM}Press Enter to continue...${COLOR_RESET}"
    read -r
}

# Configure performance settings
configure_performance() {
    echo -e "\n${CYAN}📊 Performance Tuning${COLOR_RESET}"
    echo "════════════════════════════════════════════"
    
    # Show current system resources
    echo -e "\n${BOLD}System Resources:${COLOR_RESET}"
    echo "CPU Cores: $(nproc 2>/dev/null || sysctl -n hw.ncpu 2>/dev/null || echo "Unknown")"
    echo "Total RAM: $(free -h 2>/dev/null | awk '/^Mem:/ {print $2}' || echo "Unknown")"
    
    if command -v nvidia-smi >/dev/null 2>&1; then
        echo "GPU: NVIDIA GPU detected"
    else
        echo "GPU: No NVIDIA GPU detected"
    fi
    
    echo -e "\n${YELLOW}Performance tuning options coming soon...${COLOR_RESET}"
    echo -e "\n${DIM}Press Enter to continue...${COLOR_RESET}"
    read -r
}

# Update Leonardo
update_leonardo() {
    echo -e "\n${CYAN}🔄 Updating Leonardo${COLOR_RESET}"
    echo "════════════════════════════════════════════"
    
    echo "Checking for updates..."
    
    # Check if we're in a git repository
    if [[ -d .git ]]; then
        echo "Pulling latest changes from git..."
        git pull origin main 2>/dev/null || {
            echo -e "${YELLOW}Could not update from git${COLOR_RESET}"
        }
    else
        echo -e "${YELLOW}Not in a git repository${COLOR_RESET}"
        echo "Please download the latest version from GitHub"
    fi
    
    echo -e "\n${DIM}Press Enter to continue...${COLOR_RESET}"
    read -r
}

# Handle local deployment
handle_local_deployment() {
    echo -e "\n${CYAN}💻 Local Installation${COLOR_RESET}"
    echo "════════════════════════════════════════════"
    
    echo -e "${YELLOW}⚠️  Warning: Local installation defeats the portable nature of Leonardo${COLOR_RESET}"
    echo ""
    echo "Leonardo is designed to run from USB for maximum portability and security."
    echo "Local installation is only recommended for development or permanent workstations."
    echo ""
    echo -n "Continue with local installation? (y/N): "
    read -r confirm
    
    if [[ "$confirm" =~ ^[Yy]$ ]]; then
        echo -e "\n${YELLOW}Local installation feature coming soon...${COLOR_RESET}"
    fi
    
    echo -e "\n${DIM}Press Enter to continue...${COLOR_RESET}"
    read -r
}

# Handle container deployment
handle_container_deployment() {
    echo -e "\n${CYAN}🐳 Container Deployment${COLOR_RESET}"
    echo "════════════════════════════════════════════"
    
    echo "Checking for container runtimes..."
    
    if command -v docker >/dev/null 2>&1; then
        echo -e "${GREEN}✓ Docker detected${COLOR_RESET}"
    elif command -v podman >/dev/null 2>&1; then
        echo -e "${GREEN}✓ Podman detected${COLOR_RESET}"
    else
        echo -e "${RED}✗ No container runtime found${COLOR_RESET}"
        echo "Please install Docker or Podman to use container deployment"
    fi
    
    echo -e "\n${YELLOW}Container deployment coming soon...${COLOR_RESET}"
    echo -e "\n${DIM}Press Enter to continue...${COLOR_RESET}"
    read -r
}

# Handle cloud deployment
handle_cloud_deployment() {
    echo -e "\n${CYAN}☁️  Cloud Deployment${COLOR_RESET}"
    echo "════════════════════════════════════════════"
    
    echo "Supported cloud platforms:"
    echo "• Amazon Web Services (AWS)"
    echo "• Google Cloud Platform (GCP)"
    echo "• Microsoft Azure"
    echo "• DigitalOcean"
    echo ""
    echo -e "${YELLOW}Cloud deployment templates coming soon...${COLOR_RESET}"
    echo -e "\n${DIM}Press Enter to continue...${COLOR_RESET}"
    read -r
}

# Handle air-gap deployment
handle_airgap_deployment() {
    echo -e "\n${CYAN}🔒 Air-Gap Setup${COLOR_RESET}"
    echo "════════════════════════════════════════════"
    
    echo "Air-gap deployment creates a completely offline AI environment."
    echo ""
    echo "Features:"
    echo "• No internet connectivity required"
    echo "• Pre-downloaded models and dependencies"
    echo "• Enhanced security for sensitive environments"
    echo "• Compliance with strict security policies"
    echo ""
    echo -e "${YELLOW}Air-gap deployment coming soon...${COLOR_RESET}"
    echo -e "\n${DIM}Press Enter to continue...${COLOR_RESET}"
    read -r
}

# Handle dashboard command
handle_dashboard_command() {
    log_message "INFO" "Showing dashboard"
    
    # Display comprehensive system dashboard
    echo -e "\n${CYAN}═══════════════════════════════════════════════════════════════${COLOR_RESET}"
    echo -e "${BOLD}               📊 Leonardo AI Dashboard                ${COLOR_RESET}"
    echo -e "${CYAN}═══════════════════════════════════════════════════════════════${COLOR_RESET}"
    
    # System Overview
    echo -e "\n${BOLD}System Overview:${COLOR_RESET}"
    echo "├─ Leonardo Version: v7.0.0"
    echo "├─ Deployment Mode: $(is_usb_deployment && echo "USB Drive" || echo "Host System")"
    echo "├─ Base Directory: ${LEONARDO_BASE_DIR}"
    echo "└─ Uptime: $(uptime -p 2>/dev/null || echo "N/A")"
    
    # Hardware Resources
    echo -e "\n${BOLD}Hardware Resources:${COLOR_RESET}"
    echo "├─ CPU: $(nproc 2>/dev/null || sysctl -n hw.ncpu 2>/dev/null || echo "Unknown") cores"
    echo "├─ RAM: $(free -h 2>/dev/null | awk '/^Mem:/ {print $2 " total, " $3 " used"}' || echo "Unknown")"
    if command -v nvidia-smi >/dev/null 2>&1; then
        local gpu_name=$(nvidia-smi --query-gpu=name --format=csv,noheader 2>/dev/null | head -1)
        echo "├─ GPU: ${gpu_name:-NVIDIA GPU detected}"
    else
        echo "├─ GPU: No NVIDIA GPU detected"
    fi
    echo "└─ Storage: $(df -h "${LEONARDO_BASE_DIR}" 2>/dev/null | awk 'NR==2 {print $4}' || echo "Unknown")"
    
    # Model Status
    echo -e "\n${BOLD}Model Status:${COLOR_RESET}"
    local model_count=0
    if [[ -d "${LEONARDO_MODELS_DIR}" ]]; then
        model_count=$(find "${LEONARDO_MODELS_DIR}" -name "*.gguf" 2>/dev/null | wc -l)
    fi
    echo "├─ Local GGUF Models: ${model_count}"
    if command -v ollama >/dev/null 2>&1; then
        echo "├─ Ollama Status: ${GREEN}✓ Installed${COLOR_RESET}"
        local ollama_models=$(ollama list 2>/dev/null | tail -n +2 | wc -l)
        echo "└─ Ollama Models: ${ollama_models:-0}"
    else
        echo "└─ Ollama Status: ${YELLOW}⚠ Not installed${COLOR_RESET}"
    fi
    
    # Network Status
    echo -e "\n${BOLD}Network Status:${COLOR_RESET}"
    if check_internet_connection; then
        echo "├─ Internet: ${GREEN}✓ Connected${COLOR_RESET}"
        echo "└─ Model Downloads: Available"
    else
        echo "├─ Internet: ${RED}✗ Offline${COLOR_RESET}"
        echo "└─ Model Downloads: Unavailable"
    fi
    
    # Quick Actions
    echo -e "\n${BOLD}Quick Actions:${COLOR_RESET}"
    echo "1. Start Chat → Main Menu → Option 3"
    echo "2. Download Models → Main Menu → Option 2"
    echo "3. USB Setup → Main Menu → Option 4"
    
    if show_dashboard 2>/dev/null; then
        # Extended dashboard from dashboard.sh if available
        :
    fi
    
    echo -e "\n${DIM}Press Enter to continue...${COLOR_RESET}"
    read -r
}

# Handle web interface command
handle_web_command() {
    log_message "INFO" "Starting web interface"
    
    echo -e "\n${CYAN}🌐 Leonardo Web Interface${COLOR_RESET}"
    echo "════════════════════════════════════════════"
    
    # Check if web server module is available
    if command -v start_web_server >/dev/null 2>&1; then
        echo "Starting web server..."
        
        # Set default port
        local port="${LEONARDO_WEB_PORT:-8080}"
        
        echo -e "\n${BOLD}Web Interface will be available at:${COLOR_RESET}"
        echo "• Local: http://localhost:${port}"
        
        # Get local IP addresses
        if command -v ip >/dev/null 2>&1; then
            local ips=$(ip addr show | grep -Eo 'inet ([0-9]{1,3}\.){3}[0-9]{1,3}' | grep -v '127.0.0.1' | awk '{print $2}')
            if [[ -n "$ips" ]]; then
                echo "• Network:"
                while IFS= read -r ip; do
                    echo "  - http://${ip}:${port}"
                done <<< "$ips"
            fi
        fi
        
        echo -e "\n${YELLOW}Press Ctrl+C to stop the web server${COLOR_RESET}"
        echo ""
        
        # Start the web server
        start_web_server
    else
        echo -e "${YELLOW}Web interface module not available${COLOR_RESET}"
        echo ""
        echo "The web interface provides:"
        echo "• Browser-based chat interface"
        echo "• Model management dashboard"
        echo "• System monitoring"
        echo "• Remote access capabilities"
        echo ""
        echo -e "${DIM}Coming soon in future updates...${COLOR_RESET}"
        echo -e "\n${DIM}Press Enter to continue...${COLOR_RESET}"
        read -r
    fi
}<|MERGE_RESOLUTION|>--- conflicted
+++ resolved
@@ -1,12 +1,9 @@
 #!/usr/bin/env bash
-# ==============================================================================
-# Leonardo AI Universal - Main Application Entry Point
-# ==============================================================================
-# Description: Main application logic and orchestration
+# =======================================================================# Leonardo AI Universal - Main Application Entry Point
+# =======================================================================# Description: Main application logic and orchestration
 # Version: 7.0.0
 # Dependencies: all components
-# ==============================================================================
-
+# =======================================================================
 # Show application banner
 show_banner() {
     echo -e "${COLOR_CYAN}╭─────────────────────────────────────╮${COLOR_RESET}"
@@ -897,7 +894,6 @@
     start_location_aware_chat "" "auto"
 }
 
-<<<<<<< HEAD
 # Check if running from USB deployment
 is_usb_deployment() {
     # Check multiple indicators
@@ -908,7 +904,48 @@
     # Check if script path contains common USB mount patterns
     local script_path="${BASH_SOURCE[0]:-$0}"
     local real_path=$(readlink -f "$script_path" 2>/dev/null || realpath "$script_path" 2>/dev/null || echo "$script_path")
-=======
+    
+    # Check for common USB mount patterns (case-insensitive for macOS)
+    if echo "$real_path" | grep -iE '/(Volumes|media|mnt|run/media|usb|removable)/' >/dev/null 2>&1; then
+        return 0
+    fi
+    
+    # Check if we're in a leonardo directory on a removable device
+    if [[ -d "${script_path%/*}/models" ]] && [[ -f "${script_path%/*}/leonardo.sh" ]]; then
+        # Likely a portable installation
+        return 0
+    fi
+    
+    return 1
+}
+
+# Get list of available models for chat
+get_chat_models() {
+    local models=()
+    
+    # Get Ollama models
+    if command_exists ollama; then
+        while IFS= read -r line; do
+            if [[ -n "$line" && ! "$line" =~ ^NAME ]]; then
+                local model_name=$(echo "$line" | awk '{print $1}')
+                models+=("$model_name")
+            fi
+        done < <(ollama list 2>/dev/null)
+    fi
+    
+    # Get local GGUF models
+    if [[ -d "$LEONARDO_MODEL_DIR" ]]; then
+        for model_file in "$LEONARDO_MODEL_DIR"/*.gguf; do
+            if [[ -f "$model_file" ]]; then
+                local model_name=$(basename "$model_file" .gguf)
+                models+=("$model_name")
+            fi
+        done
+    fi
+    
+    printf '%s\n' "${models[@]}"
+}
+
 # Handle chat command
 handle_chat_command() {
     # Get available models  
@@ -936,22 +973,22 @@
             done < <(find "$LEONARDO_MODEL_DIR" -name "*.gguf" -print0 2>/dev/null)
         fi
     fi
->>>>>>> 54d78277
-    
-    # Check for common USB mount patterns (case-insensitive for macOS)
-    if echo "$real_path" | grep -iE '/(Volumes|media|mnt|run/media|usb|removable)/' >/dev/null 2>&1; then
-        return 0
-    fi
-    
-    # Check if we're in a leonardo directory on a removable device
-    if [[ -d "${script_path%/*}/models" ]] && [[ -f "${script_path%/*}/leonardo.sh" ]]; then
-        # Likely a portable installation
-        return 0
-    fi
-    
-<<<<<<< HEAD
-    return 1
-=======
+    
+    if [[ ${#models[@]} -eq 0 ]]; then
+        echo -e "${RED}No AI models installed!${COLOR_RESET}"
+        echo -e "${YELLOW}Install a model first using Model Manager.${COLOR_RESET}"
+        pause
+        return
+    fi
+    
+    # Select model if multiple available
+    local selected_model
+    if [[ ${#models[@]} -eq 1 ]]; then
+        selected_model="${models[0]}"
+    else
+        selected_model=$(show_menu "Select AI Model" "${models[@]}") || return
+    fi
+    
     # Launch chat interface
     start_chat_interface "$selected_model"
 }
@@ -1095,7 +1132,6 @@
             pause
         fi
     fi
->>>>>>> 54d78277
 }
 
 # Check if any models are installed
@@ -1481,10 +1517,8 @@
     read -r
 }
 
-# ==============================================================================
-# MENU HANDLER FUNCTIONS
-# ==============================================================================
-
+# =======================================================================# MENU HANDLER FUNCTIONS
+# =======================================================================
 # Handle system management menu
 handle_system_menu() {
     echo -e "\n${CYAN}🔧 System Management${COLOR_RESET}"
