--- conflicted
+++ resolved
@@ -182,15 +182,12 @@
     
     case "$platform" in
         "macos")
-<<<<<<< HEAD
             # Check if already mounted (partition or disk)
             LEONARDO_USB_MOUNT=$(diskutil info "$device" 2>/dev/null | grep "Mount Point:" | cut -d: -f2- | xargs)
             if [[ -z "$LEONARDO_USB_MOUNT" || "$LEONARDO_USB_MOUNT" =~ [Nn]ot\ mounted ]]; then
-=======
             # Check if already mounted
             LEONARDO_USB_MOUNT=$(diskutil info "$device" 2>/dev/null | grep "Mount Point:" | cut -d: -f2- | xargs)
             if [[ -z "$LEONARDO_USB_MOUNT" || "$LEONARDO_USB_MOUNT" == "not mounted" ]]; then
->>>>>>> ea4b66a7
                 if ! diskutil mountDisk "$device" >/dev/null 2>&1; then
                     local part="${device}s1"
                     if ! diskutil mount "$part" >/dev/null 2>&1; then
@@ -199,13 +196,10 @@
                     fi
                     LEONARDO_USB_MOUNT=$(diskutil info "$part" 2>/dev/null | grep "Mount Point:" | cut -d: -f2- | xargs)
                 else
-<<<<<<< HEAD
                     local part="$device"
                     [[ ! "$device" =~ s[0-9]+$ ]] && part="${device}s1"
                     LEONARDO_USB_MOUNT=$(diskutil info "$part" 2>/dev/null | grep "Mount Point:" | cut -d: -f2- | xargs)
-=======
                     LEONARDO_USB_MOUNT=$(diskutil info "$device" 2>/dev/null | grep "Mount Point:" | cut -d: -f2- | xargs)
->>>>>>> ea4b66a7
                 fi
             fi
             export LEONARDO_USB_MOUNT
