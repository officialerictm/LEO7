#!/usr/bin/env bash
# ==============================================================================
# Leonardo AI Universal - USB Deployment Module
# ==============================================================================
# Description: Deploy Leonardo and AI models to USB drives
# Version: 7.0.0
# Dependencies: colors.sh, logging.sh, usb/*.sh, models/*.sh, checksum.sh
# ==============================================================================

# USB deployment configuration
USB_DEPLOY_MIN_SPACE_GB=8
USB_DEPLOY_RECOMMENDED_SPACE_GB=32

# Deploy Leonardo to USB
deploy_to_usb() {
    local target_device="${1:-}"
    local options="${2:-}"
    
    # Debug output to confirm function is called
    echo -e "${YELLOW}DEBUG: deploy_to_usb function started${COLOR_RESET}" >&2
    echo -e "${YELLOW}DEBUG: Terminal test: [[ -t 0 ]] = $([[ -t 0 ]] && echo true || echo false)${COLOR_RESET}" >&2
    sleep 1  # Give time to see the message
    
    echo
    echo -e "${CYAN}═══════════════════════════════════════════════════════════════${COLOR_RESET}" >&2
    echo -e "${BOLD}              🚀 Leonardo USB Deployment${COLOR_RESET}" >&2
    echo -e "${CYAN}═══════════════════════════════════════════════════════════════${COLOR_RESET}" >&2
    echo >&2
    
    # Step 1: Detect or use provided USB device
    if [[ -z "$target_device" ]]; then
        # Auto-detect USB drives
        local usb_drives=()
        echo -e "${DIM}Detecting USB drives...${COLOR_RESET}" >&2
        
        # Get USB drives - let debug output go to stderr
        local raw_output=$(detect_usb_drives)
        if [[ -n "$raw_output" ]]; then
            # Extract just the device paths (first field before |)
            readarray -t usb_drives < <(echo "$raw_output" | cut -d'|' -f1 | grep -E '^/dev/')
        fi
        
        if [[ ${#usb_drives[@]} -eq 0 ]]; then
            echo -e "${RED}No USB drives detected!${COLOR_RESET}" >&2
            echo -e "${YELLOW}Please insert a USB drive and try again.${COLOR_RESET}" >&2
            echo >&2
            echo -e "${DIM}Tip: Make sure your USB drive is properly connected and recognized by the system.${COLOR_RESET}" >&2
            echo -e "${DIM}On Linux, you might need to run with sudo for device detection.${COLOR_RESET}" >&2
            pause
            return 1
        elif [[ ${#usb_drives[@]} -eq 1 ]]; then
            target_device="${usb_drives[0]}"
            echo -e "${GREEN}Found USB drive: $target_device${COLOR_RESET}" >&2
        else
            # Multiple drives - let user select with better formatting
            echo -e "${YELLOW}Multiple USB drives detected:${COLOR_RESET}" >&2
            echo >&2
            
            # Create formatted menu options
            local menu_options=()
            local drive_info
            while IFS='|' read -r device label size mount; do
                # Format: /dev/sdc1 - CHATUSB (114.6G)
                if [[ -n "$label" && "$label" != "Unknown" ]]; then
                    drive_info="$device - $label ($size)"
                else
                    drive_info="$device ($size)"
                fi
                menu_options+=("$drive_info")
            done < <(echo "$raw_output")
            
            # Show menu and extract just the device path from selection
            local selected
            selected=$(show_menu "Select USB Drive" "${menu_options[@]}")
            if [[ -z "$selected" ]]; then
                return 1
            fi
            
            # Extract device path from selection
            target_device=$(echo "$selected" | awk '{print $1}')
        fi
    fi
    
    # Get device info
    local device_size_mb=$(get_device_size_mb "$target_device")
    local device_size_gb=$((device_size_mb / 1024))
    
    echo >&2
    echo -e "${BOLD}Target USB:${COLOR_RESET} $target_device (${device_size_gb}GB)" >&2
    echo >&2
    
    # Step 2: Initialize USB (includes format option)
    echo -e "${YELLOW}Step 1/4: Preparing USB Drive${COLOR_RESET}" >&2
    
    # Check if already initialized
    if is_leonardo_usb "$target_device"; then
        echo -e "${YELLOW}⚠ Leonardo installation detected on USB${COLOR_RESET}" >&2
        echo >&2
        
        # Show current installation info
        if [[ -f "$LEONARDO_USB_MOUNT/leonardo/VERSION" ]]; then
            local current_version=$(cat "$LEONARDO_USB_MOUNT/leonardo/VERSION" 2>/dev/null || echo "Unknown")
            echo -e "Current version: ${CYAN}$current_version${COLOR_RESET}" >&2
        fi
        
        # Show options in interactive mode
        if [[ -t 0 ]]; then
            echo >&2
            echo -e "${BOLD}What would you like to do?${COLOR_RESET}" >&2
            echo -e "1) ${GREEN}Update/Fix${COLOR_RESET} - Keep data and update Leonardo"
            echo -e "2) ${RED}Format & Reinstall${COLOR_RESET} - Fresh installation (erases all data)"
            echo -e "3) ${DIM}Cancel${COLOR_RESET} - Exit without changes"
            echo >&2
            
            local choice
            read -p "Enter choice (1-3): " choice
            
            case "$choice" in
                1)
                    echo -e "${CYAN}→ Updating Leonardo installation...${COLOR_RESET}" >&2
                    # Skip formatting, just update
                    ;;
                2)
                    if confirm_menu "Format USB and install fresh? ${RED}WARNING: This will erase all data!${COLOR_RESET}"; then
                        echo -e "${CYAN}→ Formatting USB drive...${COLOR_RESET}" >&2
                        if ! format_usb_device "$target_device"; then
                            echo -e "${RED}Failed to format USB drive${COLOR_RESET}" >&2
                            pause
                            return 1
                        fi
                        
                        # Mount the newly formatted device - use partition not device
                        echo -e "${CYAN}→ Mounting USB drive...${COLOR_RESET}" >&2
                        # After formatting, we need to mount the partition, not the device
                        local mount_device="$target_device"
                        if [[ "$target_device" =~ ^/dev/(sd[a-z]|nvme[0-9]+n[0-9]+|mmcblk[0-9]+)$ ]]; then
                            # Determine partition naming
                            if [[ "$target_device" =~ ^/dev/(nvme|mmcblk) ]]; then
                                mount_device="${target_device}p1"
                            else
                                mount_device="${target_device}1"
                            fi
                        fi
                        
                        if ! mount_usb_drive "$mount_device"; then
                            echo -e "${RED}Failed to mount USB drive${COLOR_RESET}" >&2
                            pause
                            return 1
                        fi
                    else
                        echo -e "${DIM}Cancelled${COLOR_RESET}" >&2
                        return 0
                    fi
                    ;;
                3|*)
                    echo -e "${DIM}Cancelled${COLOR_RESET}" >&2
                    return 0
                    ;;
            esac
        else
            echo -e "${YELLOW}Non-interactive mode: Updating existing installation${COLOR_RESET}" >&2
            # In non-interactive mode, default to update
        fi
    else
        # Ask about formatting only in interactive mode
        if [[ -t 0 ]]; then
            if confirm_menu "Format USB drive? ${RED}WARNING: This will erase all data!${COLOR_RESET}"; then
                echo -e "${CYAN}→ Formatting USB drive...${COLOR_RESET}" >&2
                if ! format_usb_device "$target_device"; then
                    echo -e "${RED}Failed to format USB drive${COLOR_RESET}" >&2
                    pause
                    return 1
                fi
                
                # Mount the newly formatted device - use partition not device
                echo -e "${CYAN}→ Mounting USB drive...${COLOR_RESET}" >&2
                # After formatting, we need to mount the partition, not the device
                local mount_device="$target_device"
                if [[ "$target_device" =~ ^/dev/(sd[a-z]|nvme[0-9]+n[0-9]+|mmcblk[0-9]+)$ ]]; then
                    # Determine partition naming
                    if [[ "$target_device" =~ ^/dev/(nvme|mmcblk) ]]; then
                        mount_device="${target_device}p1"
                    else
                        mount_device="${target_device}1"
                    fi
                fi
                
                if ! mount_usb_drive "$mount_device"; then
                    echo -e "${RED}Failed to mount USB drive${COLOR_RESET}" >&2
                    pause
                    return 1
                fi
            fi
        else
            echo -e "${YELLOW}Non-interactive mode: Skipping format prompt${COLOR_RESET}" >&2
            # Try to mount if not already mounted
            echo -e "${CYAN}→ Checking USB mount status...${COLOR_RESET}" >&2
            
            # Check if we need to try partition instead
            local mount_device="$target_device"
            if [[ "$target_device" =~ ^/dev/sd[a-z]$ ]]; then
                # Check if partition exists
                if [[ -b "${target_device}1" ]]; then
                    mount_device="${target_device}1"
                    echo -e "${DIM}Using partition: $mount_device${COLOR_RESET}" >&2
                fi
            fi
            
            # Try to mount if not already mounted
            local existing_mount=$(lsblk -no MOUNTPOINT "$mount_device" 2>/dev/null | grep -v "^$" | head -1)
            if [[ -z "$existing_mount" ]]; then
                echo -e "${CYAN}→ Mounting USB drive...${COLOR_RESET}" >&2
                if ! mount_usb_drive "$mount_device"; then
                    echo -e "${RED}Failed to mount USB drive${COLOR_RESET}" >&2
                    echo -e "${YELLOW}Try one of these options:${COLOR_RESET}" >&2
                    echo -e "  1. Run with sudo: ${CYAN}sudo ./leonardo.sh deploy usb $target_device${COLOR_RESET}" >&2
                    echo -e "  2. Mount manually first: ${CYAN}sudo mount $mount_device /mnt/usb${COLOR_RESET}" >&2
                    echo -e "  3. Use your desktop file manager to mount the USB"
                    return 1
                fi
            else
                echo -e "${GREEN}✓ USB already mounted at: $existing_mount${COLOR_RESET}" >&2
                # Update target device to use the partition
                target_device="$mount_device"
            fi
        fi
    fi
    
    # Initialize USB
    echo -e "${CYAN}→ Initializing USB device...${COLOR_RESET}" >&2
    # Use mount_device if available (after formatting), otherwise use target_device
    local init_device="${mount_device:-$target_device}"
    if ! init_usb_device "$init_device"; then
        echo -e "${RED}Failed to initialize USB device${COLOR_RESET}" >&2
        pause
        return 1
    fi
    
    # Debug mount point
    echo -e "${DIM}DEBUG: USB mount point is: ${LEONARDO_USB_MOUNT:-'(not set)'}${COLOR_RESET}" >&2
    
    # Ensure mount point is set
    if [[ -z "$LEONARDO_USB_MOUNT" ]]; then
        echo -e "${RED}Error: USB mount point not detected${COLOR_RESET}" >&2
        echo -e "${YELLOW}Please ensure the USB drive is properly mounted${COLOR_RESET}" >&2
        pause
        return 1
    fi
    
    # Create Leonardo directory structure if it doesn't exist
    if [[ ! -d "$LEONARDO_USB_MOUNT/leonardo" ]]; then
        echo -e "${CYAN}→ Creating Leonardo directory structure...${COLOR_RESET}" >&2
        create_leonardo_structure "$LEONARDO_USB_MOUNT"
    fi
    
    # Get Leonardo script location
    local leonardo_script="${LEONARDO_SCRIPT:-$0}"
    if [[ ! -f "$leonardo_script" ]]; then
        leonardo_script="./leonardo.sh"
    fi
    
    # Step 3: Install Leonardo
    echo >&2
    echo -e "${YELLOW}Step 2/4: Installing Leonardo AI${COLOR_RESET}" >&2
    copy_leonardo_to_usb "$leonardo_script" "$LEONARDO_USB_MOUNT"
    
    # Create platform launchers
    create_platform_launchers "$LEONARDO_USB_MOUNT"
    
    # Step 4: Configure
    echo >&2
    echo -e "${YELLOW}Step 3/4: Configuring Leonardo${COLOR_RESET}" >&2
    configure_usb_leonardo
    
    # Step 5: Model deployment
    echo >&2
    echo -e "${YELLOW}Step 4/4: AI Model Setup${COLOR_RESET}" >&2
    
    # Get USB free space for model recommendations
    local usb_free_mb=$(get_usb_free_space_mb "$LEONARDO_USB_MOUNT")
    
    # Select and install model
    local selected_model=$(select_model_interactive "$usb_free_mb")
    
    if [[ -n "$selected_model" ]]; then
        echo >&2
        echo -e "${CYAN}Installing $selected_model...${COLOR_RESET}" >&2
        if download_model_to_usb "$selected_model"; then
            echo -e "${GREEN}✓ Model installed successfully${COLOR_RESET}" >&2
        else
            echo -e "${YELLOW}⚠ Model installation failed${COLOR_RESET}" >&2
        fi
    else
        echo -e "${DIM}Skipping model installation${COLOR_RESET}" >&2
    fi
    
    # Final verification
    echo >&2
    echo -e "${CYAN}Verifying deployment...${COLOR_RESET}" >&2
    if verify_usb_deployment; then
        echo >&2
        echo -e "${GREEN}═══════════════════════════════════════════════════════════════${COLOR_RESET}" >&2
        echo -e "${GREEN}✨ USB deployment successful!${COLOR_RESET}" >&2
        echo -e "${GREEN}═══════════════════════════════════════════════════════════════${COLOR_RESET}" >&2
        echo >&2
        echo -e "${BOLD}To use Leonardo on any computer:${COLOR_RESET}" >&2
        echo -e "1. Insert the USB drive"
        echo -e "2. Navigate to the USB in terminal"
        echo -e "3. Run: ${CYAN}./start-leonardo${COLOR_RESET} (Linux/Mac) or ${CYAN}leonardo.bat${COLOR_RESET} (Windows)"
        echo >&2
        echo -e "${DIM}The USB is ready to use on any computer!${COLOR_RESET}" >&2
    else
        echo -e "${RED}⚠ Deployment verification failed${COLOR_RESET}" >&2
        echo -e "${YELLOW}The USB may still work but some features might be missing.${COLOR_RESET}" >&2
    fi
    
    echo >&2
    pause
    return 0
}

# Copy Leonardo to USB
copy_leonardo_to_usb() {
    local leonardo_script="$1"
    local target_dir="$2"
    
    # Copy Leonardo script
    echo -e "${CYAN}→ Copying Leonardo executable...${COLOR_RESET}" >&2
    
    # Create leonardo directory if needed
    mkdir -p "$target_dir/leonardo"
    
    # Use copy with progress if file is large enough
    local leonardo_size=$(stat -f%z "$leonardo_script" 2>/dev/null || stat -c%s "$leonardo_script" 2>/dev/null || echo "0")
    
    if [[ $leonardo_size -gt 1048576 ]]; then  # > 1MB
        copy_with_progress "$leonardo_script" "$target_dir/leonardo/leonardo.sh" "Installing Leonardo"
    else
        # Small file, just copy normally
        cp "$leonardo_script" "$target_dir/leonardo/leonardo.sh"
        echo -e "${GREEN}✓ Leonardo installed${COLOR_RESET}" >&2
    fi
    
    # Also copy to root for convenience
    cp "$leonardo_script" "$target_dir/leonardo.sh"
    chmod +x "$target_dir/leonardo.sh"
    chmod +x "$target_dir/leonardo/leonardo.sh"
}

# Create platform-specific launchers
create_platform_launchers() {
    local target_dir="$1"
    
    # Create Windows batch launcher
    cat > "$target_dir/leonardo.bat" << 'EOF'
@echo off
title Leonardo AI Universal
echo Starting Leonardo AI...
bash leonardo.sh %*
if errorlevel 1 (
    echo.
    echo Leonardo requires Git Bash or WSL on Windows.
    echo Please install Git for Windows from https://git-scm.com/
    pause
)
EOF
    
    # Create Mac/Linux launcher (executable)
    cat > "$target_dir/start-leonardo" << 'EOF'
#!/bin/bash
# Leonardo AI Universal Launcher
<<<<<<< HEAD

# Get the directory where this script is located
SCRIPT_DIR="$(cd "$(dirname "${BASH_SOURCE[0]}")" && pwd)"

# Auto-detect USB mount point
if [[ "$SCRIPT_DIR" =~ ^(/media/[^/]+/[^/]+)/.* ]] || \
   [[ "$SCRIPT_DIR" =~ ^(/mnt/[^/]+)/.* ]] || \
   [[ "$SCRIPT_DIR" =~ ^(/run/media/[^/]+/[^/]+)/.* ]] || \
   [[ "$SCRIPT_DIR" =~ ^(/Volumes/[^/]+)/.* ]]; then
    export LEONARDO_USB_MOUNT="${BASH_REMATCH[1]}"
else
    export LEONARDO_USB_MOUNT="$SCRIPT_DIR"
fi

# Set USB environment
export LEONARDO_USB_MODE="true"
export LEONARDO_DIR="${LEONARDO_USB_MOUNT}/leonardo"
export LEONARDO_MODEL_DIR="${LEONARDO_USB_MOUNT}/leonardo/models"
export LEONARDO_CONFIG_DIR="${LEONARDO_USB_MOUNT}/leonardo/config"

# Launch Leonardo
cd "$LEONARDO_DIR"
exec ./leonardo.sh "$@"
=======
cd "$(dirname "$0")"
./leonardo/leonardo.sh "$@"
>>>>>>> 54d78277
EOF
    chmod +x "$target_dir/start-leonardo" 2>/dev/null || true
    
    # Create desktop entry for Linux
    cat > "$target_dir/Leonardo.desktop" << EOF
[Desktop Entry]
Name=Leonardo AI
Comment=Portable AI Assistant
Exec=bash %f/leonardo.sh
Icon=%f/leonardo/assets/icon.png
Terminal=true
Type=Application
Categories=Utility;Development;
EOF
    
    echo -e "${GREEN}✓ Platform launchers created${COLOR_RESET}" >&2
}

# Configure Leonardo for USB deployment
configure_usb_leonardo() {
    local config_file="$LEONARDO_USB_MOUNT/leonardo/config/leonardo.conf"
    local deployment_config="$LEONARDO_USB_MOUNT/leonardo/config/deployment.conf"
    
    # Create configuration
    cat > "$config_file" << EOF
# Leonardo AI Universal - USB Configuration
# Generated: $(date -u +"%Y-%m-%d %H:%M:%S UTC")

# Deployment type
LEONARDO_USB_MODE=true
LEONARDO_USB_MOUNT="$LEONARDO_USB_MOUNT"
LEONARDO_MODEL_DIR="$LEONARDO_USB_MOUNT/leonardo/models"
LEONARDO_CONFIG_DIR="$LEONARDO_USB_MOUNT/leonardo/config"
LEONARDO_DATA_DIR="$LEONARDO_USB_MOUNT/leonardo/data"

# Paths relative to USB mount
LEONARDO_RELATIVE_PATH="/leonardo"
LEONARDO_MODELS_RELATIVE="/leonardo/models"

# USB optimizations
LEONARDO_USB_CACHE_SIZE=512
LEONARDO_USB_PREFETCH=true
LEONARDO_USB_SYNC_INTERVAL=300

# Privacy settings
LEONARDO_NO_TELEMETRY=true
LEONARDO_NO_HOST_ACCESS=false
EOF

    # Create deployment configuration
    cat > "$deployment_config" << EOF
# Leonardo Deployment Configuration
# Mode: USB
LEONARDO_DEPLOYMENT_MODE="usb"
LEONARDO_USB_MODE="true"
LEONARDO_USB_ONLY="false"
LEONARDO_USB_MOUNT="$LEONARDO_USB_MOUNT"
EOF
    
    echo -e "${GREEN}✓ USB configuration created${COLOR_RESET}" >&2
}

# Deploy models to USB
deploy_models_to_usb() {
    echo >&2
    echo -e "${CYAN}Model Deployment${COLOR_RESET}" >&2
    echo >&2
    
    # Check available space
    check_usb_free_space "$LEONARDO_USB_MOUNT" 1024
    local free_gb=$((LEONARDO_USB_FREE_MB / 1024))
    
    echo "Available space: ${free_gb}GB" >&2
    echo >&2
    
    # Show model recommendations based on space
    if [[ $free_gb -lt 8 ]]; then
        echo -e "${YELLOW}Limited space. Recommended models:${COLOR_RESET}" >&2
        echo "- TinyLlama (1.1B) - 2GB" >&2
        echo "- Phi-2 (2.7B) - 3GB" >&2
    elif [[ $free_gb -lt 16 ]]; then
        echo -e "${CYAN}Recommended models:${COLOR_RESET}" >&2
        echo "- Llama 3.2 (3B) - 4GB" >&2
        echo "- Mistral 7B - 8GB" >&2
        echo "- Gemma 2B - 3GB" >&2
    else
        echo -e "${GREEN}Plenty of space! Popular models:${COLOR_RESET}" >&2
        echo "- Llama 3.1 (8B) - 8GB" >&2
        echo "- Mistral 7B - 8GB" >&2
        echo "- Mixtral 8x7B - 48GB (if space permits)" >&2
    fi
    
    echo >&2
    
    # Use interactive model selector
    echo >&2
    
    # Simple model selection menu for USB deployment
    local popular_models=(
        "llama3.2:3b:Llama 3.2 (3B) - Fast and efficient:4"
        "mistral:7b:Mistral 7B - Great for general use:8"
        "codellama:7b:Code Llama - Optimized for coding:8"
        "phi3:mini:Phi-3 Mini - Tiny but capable:2"
        "gemma2:2b:Gemma 2B - Google's efficient model:3"
        "skip:0:Skip model installation:0"
    )
    
    echo -e "${CYAN}Select models to install:${COLOR_RESET}" >&2
    echo -e "${DIM}Use space to select/deselect, Enter when done${COLOR_RESET}" >&2
    echo >&2
    
    local selected_models=()
    local i=1
    for model_info in "${popular_models[@]}"; do
        IFS=':' read -r model_id variant name size_gb <<< "$model_info"
        printf "  %d) %-20s - %s (%sGB)\n" "$i" "$model_id" "$name" "$size_gb" >&2
        ((i++))
    done
    
    echo >&2
    echo -n "Enter model numbers (space-separated, or 'skip'): " >&2
    read -r model_selection
    
    if [[ "$model_selection" != "skip" ]] && [[ -n "$model_selection" ]]; then
        for num in $model_selection; do
            if [[ $num -ge 1 ]] && [[ $num -le ${#popular_models[@]} ]]; then
                local model_info="${popular_models[$((num-1))]}"
                IFS=':' read -r model_id variant name size_gb <<< "$model_info"
                if [[ "$model_id" != "skip" ]]; then
                    selected_models+=("$model_id:$variant")
                fi
            fi
        done
    fi
    
    # Download and install selected models
    if [[ ${#selected_models[@]} -gt 0 ]]; then
        echo >&2
        echo -e "${CYAN}Downloading models...${COLOR_RESET}" >&2
        
        for model_id in "${selected_models[@]}"; do
            echo >&2
            download_model_to_usb "$model_id"
        done
    fi
}

# Download model to USB
download_model_to_usb() {
    local model_spec="$1"
    local target_dir="$LEONARDO_USB_MOUNT/leonardo/models"
    
    # Parse model spec (format: model_id:variant)
    local model_id="${model_spec%:*}"
    local variant="${model_spec#*:}"
    
    # Ensure target directory exists
    ensure_directory "$target_dir"
    
    # Set download target
    export LEONARDO_MODEL_DIR="$target_dir"
    
<<<<<<< HEAD
    echo "Downloading from model registry..." >&2
    
    # Set LEONARDO_DIR if not already set
    if [[ -z "${LEONARDO_DIR:-}" ]]; then
        # Try to determine the Leonardo installation directory
        if [[ -f "${LEONARDO_BASE_DIR}/src/models/registry_loader.sh" ]]; then
            LEONARDO_DIR="${LEONARDO_BASE_DIR}"
        elif [[ -f "${HOME}/.leonardo/src/models/registry_loader.sh" ]]; then
            LEONARDO_DIR="${HOME}/.leonardo"
        elif [[ -f "./src/models/registry_loader.sh" ]]; then
            LEONARDO_DIR="$(pwd)"
        else
            # Fallback - assume we're in the Leonardo directory
            LEONARDO_DIR="$(cd "$(dirname "${BASH_SOURCE[0]}")/../.." && pwd)"
=======
    echo -e "${CYAN}Downloading ${model_id}:${variant}${COLOR_RESET}" >&2
    
    # Check if we have Ollama provider
    if command_exists ollama; then
        # Use Ollama to pull the model
        echo "Using Ollama to download model..." >&2
        
        # First check if Ollama is running
        if ! ollama list >/dev/null 2>&1; then
            echo -e "${YELLOW}⚠ Ollama is not running. Starting Ollama service...${COLOR_RESET}" >&2
            # Try to start Ollama in the background
            ollama serve >/dev/null 2>&1 &
            local ollama_pid=$!
            sleep 3
            
            # Check if it started
            if ! ollama list >/dev/null 2>&1; then
                echo -e "${YELLOW}⚠ Could not start Ollama, falling back to direct download${COLOR_RESET}" >&2
                kill $ollama_pid 2>/dev/null || true
            fi
        fi
        
        # Try to pull the model if Ollama is available
        if ollama list >/dev/null 2>&1; then
            # First pull the model with progress
            echo -e "${CYAN}Pulling model from Ollama...${COLOR_RESET}" >&2
            
            # Use a simpler progress display that works better with Ollama's output
            local last_percent=0
            if ollama pull "${model_id}:${variant}" 2>&1 | \
            while IFS= read -r line; do
                # Debug: show what we're getting from ollama
                # echo "DEBUG: $line" >&2
                
                # Parse different Ollama output formats
                if [[ "$line" =~ ([0-9]+)% ]]; then
                    local percent="${BASH_REMATCH[1]}"
                    
                    # Only update if percentage changed
                    if [[ "$percent" != "$last_percent" ]]; then
                        last_percent="$percent"
                        printf "\r${CYAN}Downloading:${COLOR_RESET} ["
                        
                        # Draw progress bar
                        local filled=$((percent * 40 / 100))
                        local empty=$((40 - filled))
                        printf "%${filled}s" | tr ' ' '='
                        printf "%${empty}s" | tr ' ' ' '
                        printf "] ${YELLOW}${percent}%%${COLOR_RESET}  "
                    fi
                elif [[ "$line" =~ "success" ]] || [[ "$line" =~ "up to date" ]]; then
                    printf "\r%-80s\r" " "
                    echo -e "${GREEN}✓ Model downloaded to Ollama${COLOR_RESET}" >&2
                    break
                elif [[ "$line" =~ "error" ]]; then
                    printf "\r%-80s\r" " "
                    echo -e "${RED}✗ Download failed: $line${COLOR_RESET}" >&2
                    return 1
                fi
            done; then
                # Now export the model to USB
                echo -e "${CYAN}Exporting model to USB...${COLOR_RESET}" >&2
                
                # Ollama stores models in ~/.ollama/models/blobs/
                # We need to find the actual model file and copy it
                local ollama_dir="${HOME}/.ollama/models"
                
                # First, create the modelfile
                if ollama show "${model_id}:${variant}" --modelfile > "$target_dir/${model_id}-${variant}.modelfile" 2>/dev/null; then
                    echo -e "${DIM}Created modelfile${COLOR_RESET}" >&2
                fi
                
                # Try to find the model's manifest to locate the actual weights
                echo -e "${DIM}Looking for model weights...${COLOR_RESET}" >&2
                
                # Get model info from Ollama
                local model_info=$(ollama show "${model_id}:${variant}" 2>/dev/null)
                
                # For now, we'll note that the model is managed by Ollama
                # and will need Ollama installed to use it
                cat > "$target_dir/${model_id}-${variant}.info" <<EOF
Model: ${model_id}:${variant}
Type: Ollama-managed
Date: $(date -u +"%Y-%m-%d %H:%M:%S UTC")
EOF

                # Map the model to a direct download URL if available
                local gguf_url=""
                case "${model_id}:${variant}" in
                    "phi:2.7b")
                        gguf_url="https://huggingface.co/microsoft/phi-2/resolve/main/phi-2.Q4_K_M.gguf"
                        ;;
                    "llama2:7b")
                        gguf_url="https://huggingface.co/TheBloke/Llama-2-7B-GGUF/resolve/main/llama-2-7b.Q4_K_M.gguf"
                        ;;
                    "mistral:7b")
                        gguf_url="https://huggingface.co/TheBloke/Mistral-7B-v0.1-GGUF/resolve/main/mistral-7b-v0.1.Q4_K_M.gguf"
                        ;;
                    "llama3.2:1b")
                        gguf_url="https://huggingface.co/lmstudio-community/Llama-3.2-1B-Instruct-GGUF/resolve/main/Llama-3.2-1B-Instruct-Q4_K_M.gguf"
                        ;;
                    "llama3.2:3b")
                        gguf_url="https://huggingface.co/lmstudio-community/Llama-3.2-3B-Instruct-GGUF/resolve/main/Llama-3.2-3B-Instruct-Q4_K_M.gguf"
                        ;;
                    "qwen2.5:3b")
                        gguf_url="https://huggingface.co/Qwen/Qwen2.5-3B-Instruct-GGUF/resolve/main/qwen2.5-3b-instruct-q4_k_m.gguf"
                        ;;
                    "gemma2:2b")
                        gguf_url="https://huggingface.co/lmstudio-community/gemma-2-2b-it-GGUF/resolve/main/gemma-2-2b-it-Q4_K_M.gguf"
                        ;;
                    "codellama:7b")
                        gguf_url="https://huggingface.co/TheBloke/CodeLlama-7B-Instruct-GGUF/resolve/main/codellama-7b-instruct.Q4_K_M.gguf"
                        ;;
                    "llama3.1:8b")
                        gguf_url="https://huggingface.co/lmstudio-community/Meta-Llama-3.1-8B-Instruct-GGUF/resolve/main/Meta-Llama-3.1-8B-Instruct-Q4_K_M.gguf"
                        ;;
                    "llama2:13b")
                        gguf_url="https://huggingface.co/TheBloke/Llama-2-13B-chat-GGUF/resolve/main/llama-2-13b-chat.Q4_K_M.gguf"
                        ;;
                    *)
                        echo -e "${DIM}No direct download available for ${model_id}:${variant}${COLOR_RESET}" >&2
                        ;;
                esac

                if [[ -n "$gguf_url" ]]; then
                    local gguf_file="$target_dir/${model_id}-${variant}.gguf"
                    echo -e "${CYAN}Downloading GGUF for offline use...${COLOR_RESET}" >&2
                    
                    # Download with proper progress bar
                    if command -v curl >/dev/null 2>&1; then
                        # Use curl with progress bar
                        if curl -L --progress-bar "$gguf_url" -o "$gguf_file"; then
                            echo -e "${GREEN}✓ GGUF model downloaded for offline use${COLOR_RESET}" >&2
                        else
                            echo -e "${YELLOW}⚠ GGUF download failed${COLOR_RESET}" >&2
                            rm -f "$gguf_file" 2>/dev/null
                        fi
                    elif command -v wget >/dev/null 2>&1; then
                        # Use wget with custom progress parsing
                        echo -e "${DIM}Downloading from: $gguf_url${COLOR_RESET}" >&2
                        local last_percent=0
                        if wget -O "$gguf_file" "$gguf_url" 2>&1 | \
                            while IFS= read -r line; do
                                if [[ "$line" =~ ([0-9]+)% ]]; then
                                    local percent="${BASH_REMATCH[1]}"
                                    if [[ "$percent" != "$last_percent" ]]; then
                                        last_percent=$percent
                                        printf "\r${CYAN}Progress:${COLOR_RESET} ["
                                        local filled=$((percent * 40 / 100))
                                        local empty=$((40 - filled))
                                        printf "%${filled}s" | tr ' ' '='
                                        printf "%${empty}s" | tr ' ' ' '
                                        printf "] ${YELLOW}${percent}%%${COLOR_RESET}  "
                                    fi
                                fi
                            done; then
                            printf "\r%-80s\r" " "
                            echo -e "${GREEN}✓ GGUF model downloaded for offline use${COLOR_RESET}" >&2
                        else
                            echo -e "${YELLOW}⚠ GGUF download failed${COLOR_RESET}" >&2
                            rm -f "$gguf_file" 2>/dev/null
                        fi
                    else
                        echo -e "${RED}Error: Neither curl nor wget is available${COLOR_RESET}" >&2
                    fi
                    
                    # Verify the download and update info file
                    if [[ -f "$gguf_file" ]]; then
                        local file_size=$(du -h "$gguf_file" | cut -f1)
                        echo -e "${DIM}GGUF file size: $file_size${COLOR_RESET}" >&2
                        
                        # Update info file
                        cat >> "$target_dir/${model_id}-${variant}.info" <<EOF

GGUF File: ${model_id}-${variant}.gguf
Size: $file_size
Offline Ready: Yes
EOF
                    else
                        echo -e "${DIM}No GGUF file downloaded${COLOR_RESET}" >&2
                    fi
                else
                    echo -e "${GREEN}✓ Model exported (Ollama format)${COLOR_RESET}" >&2
                fi
                
                return 0
            fi
>>>>>>> 54d78277
        fi
        export LEONARDO_DIR
    fi
    
<<<<<<< HEAD
    # Load dynamic registry if available
    if [[ -f "${LEONARDO_DIR}/src/models/registry_loader.sh" ]]; then
        source "${LEONARDO_DIR}/src/models/registry_loader.sh"
    fi
=======
    # Direct download from registry as fallback
    echo "Downloading from model registry..." >&2
    
    # Debug output
    echo -e "${DIM}DEBUG: Looking for model '${model_id}:${variant}' in registry${COLOR_RESET}" >&2
>>>>>>> 54d78277
    
    # Check dynamic registry first
    local model_url=""
<<<<<<< HEAD
    if [[ -n "${LEONARDO_GGUF_REGISTRY[${model_id}:${variant}]:-}" ]]; then
        model_url="${LEONARDO_GGUF_REGISTRY[${model_id}:${variant}]}"
        echo -e "${DIM}Found in dynamic registry${COLOR_RESET}" >&2
    else
        # Fallback to hardcoded registry
        echo -e "${DIM}Checking hardcoded registry${COLOR_RESET}" >&2
        
        case "${model_id}:${variant}" in
            "phi:2.7b")
                model_url="https://huggingface.co/microsoft/phi-2/resolve/main/phi-2.Q4_K_M.gguf"
                ;;
            "llama2:7b")
                model_url="https://huggingface.co/TheBloke/Llama-2-7B-GGUF/resolve/main/llama-2-7b.Q4_K_M.gguf"
                ;;
            "mistral:7b")
                model_url="https://huggingface.co/TheBloke/Mistral-7B-v0.1-GGUF/resolve/main/mistral-7b-v0.1.Q4_K_M.gguf"
                ;;
            "llama3.2:1b")
                model_url="https://huggingface.co/lmstudio-community/Llama-3.2-1B-Instruct-GGUF/resolve/main/Llama-3.2-1B-Instruct-Q4_K_M.gguf"
                ;;
            "llama3.2:3b")
                model_url="https://huggingface.co/lmstudio-community/Llama-3.2-3B-Instruct-GGUF/resolve/main/Llama-3.2-3B-Instruct-Q4_K_M.gguf"
                ;;
            "qwen2.5:3b")
                model_url="https://huggingface.co/Qwen/Qwen2.5-3B-Instruct-GGUF/resolve/main/qwen2.5-3b-instruct-q4_k_m.gguf"
                ;;
            "gemma2:2b")
                model_url="https://huggingface.co/lmstudio-community/gemma-2-2b-it-GGUF/resolve/main/gemma-2-2b-it-Q4_K_M.gguf"
                ;;
            "codellama:7b")
                model_url="https://huggingface.co/TheBloke/CodeLlama-7B-Instruct-GGUF/resolve/main/codellama-7b-instruct.Q4_K_M.gguf"
                ;;
            "llama3.1:8b")
                model_url="https://huggingface.co/lmstudio-community/Meta-Llama-3.1-8B-Instruct-GGUF/resolve/main/Meta-Llama-3.1-8B-Instruct-Q4_K_M.gguf"
                ;;
            "llama2:13b")
                model_url="https://huggingface.co/TheBloke/Llama-2-13B-chat-GGUF/resolve/main/llama-2-13b-chat.Q4_K_M.gguf"
                ;;
        esac
    fi
    
    if [[ -z "$model_url" ]]; then
        echo -e "${RED}✗ Model ${model_id}:${variant} not found in registry${COLOR_RESET}" >&2
        
        # Show available models from both registries
        echo -e "${YELLOW}Available models:${COLOR_RESET}" >&2
        
        # Dynamic registry models
        if [[ ${#LEONARDO_GGUF_REGISTRY[@]} -gt 0 ]]; then
            echo -e "${DIM}From dynamic registry:${COLOR_RESET}" >&2
            for model in "${!LEONARDO_GGUF_REGISTRY[@]}"; do
                echo "  - $model" >&2
            done | sort
        fi
        
        # Hardcoded models
        echo -e "${DIM}From hardcoded registry:${COLOR_RESET}" >&2
        echo "  - phi:2.7b" >&2
        echo "  - llama2:7b" >&2
        echo "  - mistral:7b" >&2
        echo "  - llama3.2:1b" >&2
        echo "  - llama3.2:3b" >&2
        echo "  - qwen2.5:3b" >&2
        echo "  - gemma2:2b" >&2
        echo "  - codellama:7b" >&2
        echo "  - llama3.1:8b" >&2
        echo "  - llama2:13b" >&2
        return 1
    fi
=======
    case "${model_id}:${variant}" in
        "phi:2.7b")
            model_url="https://huggingface.co/microsoft/phi-2/resolve/main/phi-2.Q4_K_M.gguf"
            ;;
        "llama2:7b")
            model_url="https://huggingface.co/TheBloke/Llama-2-7B-GGUF/resolve/main/llama-2-7b.Q4_K_M.gguf"
            ;;
        "mistral:7b")
            model_url="https://huggingface.co/TheBloke/Mistral-7B-v0.1-GGUF/resolve/main/mistral-7b-v0.1.Q4_K_M.gguf"
            ;;
        "llama3.2:1b")
            model_url="https://huggingface.co/lmstudio-community/Llama-3.2-1B-Instruct-GGUF/resolve/main/Llama-3.2-1B-Instruct-Q4_K_M.gguf"
            ;;
        "llama3.2:3b")
            model_url="https://huggingface.co/lmstudio-community/Llama-3.2-3B-Instruct-GGUF/resolve/main/Llama-3.2-3B-Instruct-Q4_K_M.gguf"
            ;;
        "gemma2:2b")
            model_url="https://huggingface.co/lmstudio-community/gemma-2-2b-it-GGUF/resolve/main/gemma-2-2b-it-Q4_K_M.gguf"
            ;;
        "codellama:7b")
            model_url="https://huggingface.co/TheBloke/CodeLlama-7B-Instruct-GGUF/resolve/main/codellama-7b-instruct.Q4_K_M.gguf"
            ;;
        "llama3.1:8b")
            model_url="https://huggingface.co/lmstudio-community/Meta-Llama-3.1-8B-Instruct-GGUF/resolve/main/Meta-Llama-3.1-8B-Instruct-Q4_K_M.gguf"
            ;;
        "llama2:13b")
            model_url="https://huggingface.co/TheBloke/Llama-2-13B-chat-GGUF/resolve/main/llama-2-13b-chat.Q4_K_M.gguf"
            ;;
        *)
            echo -e "${RED}✗ Model ${model_id}:${variant} not found in registry${COLOR_RESET}" >&2
            echo -e "${YELLOW}Available models for direct download:${COLOR_RESET}" >&2
            echo "  - phi:2.7b" >&2
            echo "  - llama2:7b" >&2
            echo "  - mistral:7b" >&2
            echo "  - llama3.2:1b" >&2
            echo "  - llama3.2:3b" >&2
            echo "  - gemma2:2b" >&2
            echo "  - codellama:7b" >&2
            echo "  - llama3.1:8b" >&2
            echo "  - llama2:13b" >&2
            return 1
            ;;
    esac
>>>>>>> 54d78277
    
    local output_file="$target_dir/${model_id}-${variant}.gguf"
    
    # Download with progress
    if download_with_progress "$model_url" "$output_file" "Downloading ${model_id} (${variant})"; then
        # Create info file
        cat > "$target_dir/${model_id}-${variant}.info" <<EOF
Model: ${model_id}:${variant}
Downloaded: $(date)
Type: GGUF Model
Location: $output_file
Size: $(du -h "$output_file" 2>/dev/null | cut -f1)
EOF
        echo -e "${GREEN}✓ Model downloaded successfully to USB${COLOR_RESET}" >&2
        return 0
    else
        echo -e "${RED}✗ Failed to download model${COLOR_RESET}" >&2
        return 1
    fi
}

# Create autorun files
create_usb_autorun() {
    # Windows autorun.inf (note: often disabled by default on modern Windows)
    cat > "$LEONARDO_USB_MOUNT/autorun.inf" << EOF
[autorun]
label=Leonardo AI Universal
icon=leonardo\\assets\\leonardo.ico
action=Run Leonardo AI Universal
open=start-leonardo.bat
EOF
    
    # Create desktop entry for Linux
    cat > "$LEONARDO_USB_MOUNT/.autorun" << EOF
#!/bin/bash
# Leonardo AI Universal Autorun
cd "\$(dirname "\$0")"
./start-leonardo.sh
EOF
    chmod +x "$LEONARDO_USB_MOUNT/.autorun"
    
    log_message "INFO" "Autorun files created (may require user permission)"
}

# Verify USB deployment
verify_usb_deployment() {
    local checks_passed=0
    local checks_total=0
    
    # Check 1: Leonardo executable
    ((checks_total++))
    if [[ -f "$LEONARDO_USB_MOUNT/leonardo.sh" ]]; then
        echo "✓ Leonardo executable found" >&2
        ((checks_passed++))
    else
        echo "✗ Leonardo executable missing" >&2
    fi
    
    # Check 2: Directory structure
    ((checks_total++))
    local required_dirs=("leonardo" "leonardo/models" "leonardo/config" "leonardo/logs")
    local dirs_ok=true
    
    for dir in "${required_dirs[@]}"; do
        if [[ ! -d "$LEONARDO_USB_MOUNT/$dir" ]]; then
            dirs_ok=false
            break
        fi
    done
    
    if [[ "$dirs_ok" == "true" ]]; then
        echo "✓ Directory structure complete" >&2
        ((checks_passed++))
    else
        echo "✗ Directory structure incomplete" >&2
    fi
    
    # Check 3: Configuration
    ((checks_total++))
    if [[ -f "$LEONARDO_USB_MOUNT/leonardo/config/leonardo.conf" ]]; then
        echo "✓ Configuration file present" >&2
        ((checks_passed++))
    else
        echo "✗ Configuration file missing" >&2
    fi
    
    # Check 4: Platform launchers
    ((checks_total++))
    if [[ -f "$LEONARDO_USB_MOUNT/leonardo.bat" ]] || [[ -f "$LEONARDO_USB_MOUNT/start-leonardo.command" ]]; then
        echo "✓ Platform launchers created" >&2
        ((checks_passed++))
    else
        echo "✗ Platform launchers missing" >&2
    fi
    
    # Check 5: Write test
    ((checks_total++))
    local test_file="$LEONARDO_USB_MOUNT/.leonardo_test_$$"
    if echo "test" > "$test_file" 2>/dev/null && rm -f "$test_file" 2>/dev/null; then
        echo "✓ USB is writable" >&2
        ((checks_passed++))
    else
        echo "✗ USB write test failed" >&2
    fi
    
    echo >&2
    echo "Verification: $checks_passed/$checks_total checks passed" >&2
    
    return $((checks_total - checks_passed))
}

# Get recommended models based on USB size
get_recommended_models() {
    local usb_size_gb="$1"
    local models=()
    
    # Define model sizes (approximate compressed sizes in GB)
    local -A model_sizes=(
        ["phi:2.7b"]="2"
        ["llama3.2:1b"]="1"
        ["llama3.2:3b"]="2"
        ["mistral:7b"]="4"
        ["llama2:7b"]="4"
        ["llama2:13b"]="8"
        ["codellama:7b"]="4"
        ["mixtral:8x7b"]="26"
        ["llama3.1:8b"]="5"
        ["gemma2:2b"]="2"
        ["qwen2.5:3b"]="2"
    )
    
    # Calculate available space (leave 20% free)
    local available_gb=$((usb_size_gb * 80 / 100))
    
    # Add models that fit
    for model in "${!model_sizes[@]}"; do
        local size="${model_sizes[$model]}"
        if [[ $size -le $available_gb ]]; then
            models+=("$model (${size}GB)")
        fi
    done
    
    # Sort by size (smallest first for quick testing)
    printf '%s\n' "${models[@]}" | sort -t'(' -k2 -n
}

# Quick USB deployment (minimal interaction)
quick_deploy_to_usb() {
    local device="$1"
    
    # Auto-detect if not specified
    if [[ -z "$device" ]]; then
        device=$(detect_usb_drives | head -1 | cut -d'|' -f1)
        if [[ -z "$device" ]]; then
            log_message "ERROR" "No USB device detected"
            return 1
        fi
    fi
    
    # Deploy with defaults
    deploy_to_usb "$device" "no-models"
}

# USB deployment status
get_usb_deployment_status() {
    local device="$1"
    
    # Initialize device
    if ! init_usb_device "$device" >/dev/null 2>&1; then
        echo "Status: Not mounted" >&2
        return 1
    fi
    
    # Check deployment
    if [[ -f "$LEONARDO_USB_MOUNT/leonardo.sh" ]]; then
        echo "Status: Leonardo installed" >&2
        
        # Check version
        if [[ -f "$LEONARDO_USB_MOUNT/leonardo/VERSION" ]]; then
            echo "Version: $(cat "$LEONARDO_USB_MOUNT/leonardo/VERSION")" >&2
        fi
        
        # Check models
        local model_count=$(find "$LEONARDO_USB_MOUNT/leonardo/models" -name "*.gguf" 2>/dev/null | wc -l)
        echo "Models: $model_count installed" >&2
        
        # Check space
        check_usb_free_space "$LEONARDO_USB_MOUNT" 0
        echo "Free space: ${LEONARDO_USB_FREE}" >&2
    else
        echo "Status: Not deployed" >&2
    fi
}

# Pause function
pause() {
    echo >&2
    read -p "Press Enter to continue..." -r
}

# Export deployment functions
export -f deploy_to_usb configure_usb_leonardo deploy_models_to_usb
export -f download_model_to_usb create_usb_autorun verify_usb_deployment
export -f quick_deploy_to_usb get_usb_deployment_status

# Create Leonardo directory structure
create_leonardo_structure() {
    local target_dir="$1"
    
    # Create required directories
    local required_dirs=("leonardo" "leonardo/models" "leonardo/config" "leonardo/logs")
    
    for dir in "${required_dirs[@]}"; do
        if [[ ! -d "$target_dir/$dir" ]]; then
            mkdir -p "$target_dir/$dir"
        fi
    done
    
    echo -e "${GREEN}✓ Leonardo directory structure created${COLOR_RESET}" >&2
}

# Interactive model selection with size recommendations
select_model_interactive() {
    local usb_size_mb="${1:-8192}"  # Default 8GB
    local usb_size_gb=$((usb_size_mb / 1024))
    
    echo -e "${CYAN}═══════════════════════════════════════════════════════════════${COLOR_RESET}" >&2
    echo -e "${BOLD}               🤖 Select AI Model${COLOR_RESET}" >&2
    echo -e "${CYAN}═══════════════════════════════════════════════════════════════${COLOR_RESET}" >&2
    echo >&2
    echo -e "${YELLOW}USB Size: ${usb_size_gb}GB${COLOR_RESET}" >&2
    echo -e "${DIM}Recommended models based on available space:${COLOR_RESET}" >&2
    echo >&2
    
    # Get recommended models
    local models=()
    readarray -t models < <(get_recommended_models "$usb_size_gb")
    
    if [[ ${#models[@]} -eq 0 ]]; then
        echo -e "${RED}USB too small for any models!${COLOR_RESET}" >&2
        echo -e "${YELLOW}Minimum 2GB required.${COLOR_RESET}" >&2
        return 1
    fi
    
    # Add option to skip
    models+=("Skip (no model)")
    
    # Show menu
    local selected=$(show_menu "Available Models" "${models[@]}")
    
    # Extract model name without size
    if [[ "$selected" == "Skip (no model)" ]] || [[ -z "$selected" ]]; then
        echo >&2
        return 1
    else
        # Remove size annotation and any trailing whitespace/carriage returns
        local model_name="${selected% (*}"
        # Clean up any carriage returns or trailing whitespace
        model_name=$(echo "$model_name" | tr -d '\r' | xargs)
        echo "$model_name"
    fi
}

# Get USB free space in MB
get_usb_free_space_mb() {
    local mount_point="$1"
    df -BM "$mount_point" | awk 'NR==2 {print $4}' | sed 's/M$//'
}

# Get device size in MB
get_device_size_mb() {
    local device="$1"
    # Try different methods to get device size
    if command_exists lsblk; then
        lsblk -ndo SIZE -b "$device" 2>/dev/null | awk '{print int($1/1024/1024)}'
    elif command_exists blockdev; then
        blockdev --getsize64 "$device" 2>/dev/null | awk '{print int($1/1024/1024)}'
    else
        # Fallback to 8GB
        echo "8192"
    fi
}<|MERGE_RESOLUTION|>--- conflicted
+++ resolved
@@ -1,12 +1,9 @@
 #!/usr/bin/env bash
-# ==============================================================================
-# Leonardo AI Universal - USB Deployment Module
-# ==============================================================================
-# Description: Deploy Leonardo and AI models to USB drives
+# =======================================================================# Leonardo AI Universal - USB Deployment Module
+# =======================================================================# Description: Deploy Leonardo and AI models to USB drives
 # Version: 7.0.0
 # Dependencies: colors.sh, logging.sh, usb/*.sh, models/*.sh, checksum.sh
-# ==============================================================================
-
+# =======================================================================
 # USB deployment configuration
 USB_DEPLOY_MIN_SPACE_GB=8
 USB_DEPLOY_RECOMMENDED_SPACE_GB=32
@@ -369,7 +366,6 @@
     cat > "$target_dir/start-leonardo" << 'EOF'
 #!/bin/bash
 # Leonardo AI Universal Launcher
-<<<<<<< HEAD
 
 # Get the directory where this script is located
 SCRIPT_DIR="$(cd "$(dirname "${BASH_SOURCE[0]}")" && pwd)"
@@ -393,10 +389,8 @@
 # Launch Leonardo
 cd "$LEONARDO_DIR"
 exec ./leonardo.sh "$@"
-=======
 cd "$(dirname "$0")"
 ./leonardo/leonardo.sh "$@"
->>>>>>> 54d78277
 EOF
     chmod +x "$target_dir/start-leonardo" 2>/dev/null || true
     
@@ -559,7 +553,6 @@
     # Set download target
     export LEONARDO_MODEL_DIR="$target_dir"
     
-<<<<<<< HEAD
     echo "Downloading from model registry..." >&2
     
     # Set LEONARDO_DIR if not already set
@@ -574,7 +567,6 @@
         else
             # Fallback - assume we're in the Leonardo directory
             LEONARDO_DIR="$(cd "$(dirname "${BASH_SOURCE[0]}")/../.." && pwd)"
-=======
     echo -e "${CYAN}Downloading ${model_id}:${variant}${COLOR_RESET}" >&2
     
     # Check if we have Ollama provider
@@ -762,27 +754,22 @@
                 
                 return 0
             fi
->>>>>>> 54d78277
         fi
         export LEONARDO_DIR
     fi
     
-<<<<<<< HEAD
     # Load dynamic registry if available
     if [[ -f "${LEONARDO_DIR}/src/models/registry_loader.sh" ]]; then
         source "${LEONARDO_DIR}/src/models/registry_loader.sh"
     fi
-=======
     # Direct download from registry as fallback
     echo "Downloading from model registry..." >&2
     
     # Debug output
     echo -e "${DIM}DEBUG: Looking for model '${model_id}:${variant}' in registry${COLOR_RESET}" >&2
->>>>>>> 54d78277
     
     # Check dynamic registry first
     local model_url=""
-<<<<<<< HEAD
     if [[ -n "${LEONARDO_GGUF_REGISTRY[${model_id}:${variant}]:-}" ]]; then
         model_url="${LEONARDO_GGUF_REGISTRY[${model_id}:${variant}]}"
         echo -e "${DIM}Found in dynamic registry${COLOR_RESET}" >&2
@@ -852,7 +839,6 @@
         echo "  - llama2:13b" >&2
         return 1
     fi
-=======
     case "${model_id}:${variant}" in
         "phi:2.7b")
             model_url="https://huggingface.co/microsoft/phi-2/resolve/main/phi-2.Q4_K_M.gguf"
@@ -896,7 +882,6 @@
             return 1
             ;;
     esac
->>>>>>> 54d78277
     
     local output_file="$target_dir/${model_id}-${variant}.gguf"
     
