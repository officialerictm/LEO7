--- conflicted
+++ resolved
@@ -10,14 +10,11 @@
 
 
 # ==== Component: src/core/header.sh ====
-# ==============================================================================
-# Leonardo AI Universal - Core Header
-# ==============================================================================
-# Description: Script header and metadata initialization
+# =======================================================================# Leonardo AI Universal - Core Header
+# =======================================================================# Description: Script header and metadata initialization
 # Version: 7.0.0
 # Dependencies: none
-# ==============================================================================
-
+# =======================================================================
 # Ensure TERM is set for terminal operations
 if [[ -z "$TERM" ]]; then
     export TERM=xterm
@@ -95,14 +92,11 @@
 fi
 
 # ==== Component: src/core/config.sh ====
-# ==============================================================================
-# Leonardo AI Universal - Configuration
-# ==============================================================================
-# Description: Global configuration and constants
+# =======================================================================# Leonardo AI Universal - Configuration
+# =======================================================================# Description: Global configuration and constants
 # Version: 7.0.0
 # Dependencies: header.sh, termfix.sh
-# ==============================================================================
-
+# =======================================================================
 # Version and metadata (from header, but available globally)
 readonly LEONARDO_CONFIG_VERSION="7.0.0"
 
@@ -235,14 +229,11 @@
 export LEONARDO_CONFIG_LOADED=true
 
 # ==== Component: src/utils/logging.sh ====
-# ==============================================================================
-# Leonardo AI Universal - Logging System
-# ==============================================================================
-# Description: Centralized logging with levels, colors, and file output
+# =======================================================================# Leonardo AI Universal - Logging System
+# =======================================================================# Description: Centralized logging with levels, colors, and file output
 # Version: 7.0.0
 # Dependencies: colors.sh
-# ==============================================================================
-
+# =======================================================================
 # Log levels
 readonly LOG_LEVEL_DEBUG=0
 readonly LOG_LEVEL_INFO=1
@@ -447,14 +438,11 @@
 init_logging
 
 # ==== Component: src/utils/colors.sh ====
-# ==============================================================================
-# Leonardo AI Universal - Color Definitions
-# ==============================================================================
-# Description: Terminal color codes and styling utilities
+# =======================================================================# Leonardo AI Universal - Color Definitions
+# =======================================================================# Description: Terminal color codes and styling utilities
 # Version: 7.0.0
 # Dependencies: none
-# ==============================================================================
-
+# =======================================================================
 # Check if colors should be disabled
 if [[ "$LEONARDO_NO_COLOR" == "true" ]] || [[ ! -t 1 ]]; then
     # No colors - define empty variables
@@ -703,14 +691,11 @@
 export COLOR_RESET COLOR_BLACK COLOR_RED COLOR_GREEN COLOR_YELLOW COLOR_BLUE COLOR_MAGENTA COLOR_CYAN COLOR_WHITE COLOR_DIM
 
 # ==== Component: src/utils/validation.sh ====
-# ==============================================================================
-# Leonardo AI Universal - Input Validation
-# ==============================================================================
-# Description: Input validation and sanitization utilities
+# =======================================================================# Leonardo AI Universal - Input Validation
+# =======================================================================# Description: Input validation and sanitization utilities
 # Version: 7.0.0
 # Dependencies: logging.sh, colors.sh
-# ==============================================================================
-
+# =======================================================================
 # Check if a command exists
 command_exists() {
     command -v "$1" >/dev/null 2>&1
@@ -1119,14 +1104,11 @@
 export -f command_exists
 
 # ==== Component: src/utils/filesystem.sh ====
-# ==============================================================================
-# Leonardo AI Universal - File System Utilities
-# ==============================================================================
-# Description: File system operations, USB detection, and disk management
+# =======================================================================# Leonardo AI Universal - File System Utilities
+# =======================================================================# Description: File system operations, USB detection, and disk management
 # Version: 7.0.0
 # Dependencies: logging.sh, colors.sh, validation.sh
-# ==============================================================================
-
+# =======================================================================
 # Create directory with proper permissions
 create_directory() {
     local dir="$1"
@@ -1335,7 +1317,6 @@
                         # If immediate format fails, try a different approach
                         echo -e "${YELLOW}Initial format failed, trying alternative approach...${COLOR_RESET}"
                         
-<<<<<<< HEAD
                         # First, aggressively unmount with force
                         echo -e "${DIM}Force unmounting device...${COLOR_RESET}"
                         echo -e "${YELLOW}Root privileges required for force unmount.${COLOR_RESET}"
@@ -1347,15 +1328,12 @@
                         fi
                         
                         # Check what's still using the device
-=======
                         # First, check what's using the device
->>>>>>> 54d78277
                         echo -e "${DIM}Checking what's using the device...${COLOR_RESET}"
                         local device_users=$(sudo lsof "$partition" 2>/dev/null || true)
                         if [[ -n "$device_users" ]]; then
                             echo -e "${YELLOW}Processes using device:${COLOR_RESET}"
                             echo "$device_users"
-<<<<<<< HEAD
                             
                             # Try to kill processes using the device (carefully)
                             echo -e "${DIM}Attempting to stop processes using the device...${COLOR_RESET}"
@@ -1374,33 +1352,25 @@
                         fi
                         
                         # Try to eject the device properly
-=======
                         fi
                         
                         # Try to eject the device properly first
->>>>>>> 54d78277
                         echo -e "${DIM}Ejecting device properly...${COLOR_RESET}"
                         sudo eject "$partition" 2>/dev/null || true
                         sleep 2
                         
-<<<<<<< HEAD
                         # One more aggressive unmount attempt
                         echo -e "${DIM}Final unmount attempt...${COLOR_RESET}"
-=======
                         # Now unmount with all methods
                         sudo umount "$partition" 2>/dev/null || true
->>>>>>> 54d78277
                         sudo umount -f "$partition" 2>/dev/null || true
                         sudo umount -l "$partition" 2>/dev/null || true
                         
                         # Force a sync
                         sync
                         
-<<<<<<< HEAD
                         # Wait for device to settle
-=======
                         # Wait for device to settle (you mentioned hearing disconnect)
->>>>>>> 54d78277
                         echo -e "${DIM}Waiting for device to settle...${COLOR_RESET}"
                         sleep 3
                         
@@ -1749,14 +1719,11 @@
 export -f create_directory ensure_directory
 
 # ==== Component: src/utils/network.sh ====
-# ==============================================================================
-# Leonardo AI Universal - Network Utilities
-# ==============================================================================
-# Description: Network operations, downloads, and connectivity checks
+# =======================================================================# Leonardo AI Universal - Network Utilities
+# =======================================================================# Description: Network operations, downloads, and connectivity checks
 # Version: 7.0.0
 # Dependencies: logging.sh, colors.sh, validation.sh
-# ==============================================================================
-
+# =======================================================================
 # Check internet connectivity
 check_connectivity() {
     local timeout="${1:-5}"
@@ -2321,14 +2288,11 @@
 export -f get_chat_location_prefix
 
 # ==== Component: src/ui/menu.sh ====
-# ==============================================================================
-# Leonardo AI Universal - Menu System
-# ==============================================================================
-# Description: Interactive menu navigation and selection
+# =======================================================================# Leonardo AI Universal - Menu System
+# =======================================================================# Description: Interactive menu navigation and selection
 # Version: 7.0.0
 # Dependencies: colors.sh, logging.sh, validation.sh
-# ==============================================================================
-
+# =======================================================================
 # Menu state tracking
 declare -g MENU_SELECTION=""
 declare -g MENU_POSITION=1
@@ -2779,18 +2743,13 @@
 export -f show_progress_menu show_input_dialog show_filtered_list
 
 # ==== Component: src/ui/progress.sh ====
-# ==============================================================================
-# Leonardo AI Universal - Progress Display Components
-# ==============================================================================
-# Description: Progress bars, spinners, and status displays
+# =======================================================================# Leonardo AI Universal - Progress Display Components
+# =======================================================================# Description: Progress bars, spinners, and status displays
 # Version: 7.0.0
 # Dependencies: colors.sh, logging.sh
-# ==============================================================================
-
-# ==============================================================================
-# UTILITY FUNCTIONS - Must be defined before use
-# ==============================================================================
-
+# =======================================================================
+# =======================================================================# UTILITY FUNCTIONS - Must be defined before use
+# =======================================================================
 # Format duration from seconds
 format_duration() {
     local seconds="$1"
@@ -2838,10 +2797,8 @@
     fi
 }
 
-# ==============================================================================
-# PROGRESS BAR FUNCTIONS
-# ==============================================================================
-
+# =======================================================================# PROGRESS BAR FUNCTIONS
+# =======================================================================
 # Progress bar state
 declare -g PROGRESS_ACTIVE=0
 declare -g PROGRESS_PID=""
@@ -3438,14 +3395,11 @@
 export -f track_download_progress download_with_progress copy_with_progress copy_directory_with_progress
 
 # ==== Component: src/ui/dashboard.sh ====
-# ==============================================================================
-# Leonardo AI Universal - Dashboard Display
-# ==============================================================================
-# Description: Interactive dashboard and system status displays
+# =======================================================================# Leonardo AI Universal - Dashboard Display
+# =======================================================================# Description: Interactive dashboard and system status displays
 # Version: 7.0.0
 # Dependencies: colors.sh, logging.sh, filesystem.sh
-# ==============================================================================
-
+# =======================================================================
 # Dashboard state
 declare -g DASHBOARD_ACTIVE=0
 declare -g DASHBOARD_REFRESH_RATE=1
@@ -3825,14 +3779,11 @@
 export -f show_dashboard show_mini_dashboard show_health_check
 
 # ==== Component: src/ui/web.sh ====
-# ==============================================================================
-# Leonardo AI Universal - Web UI Foundation
-# ==============================================================================
-# Description: Web server and browser-based UI components
+# =======================================================================# Leonardo AI Universal - Web UI Foundation
+# =======================================================================# Description: Web server and browser-based UI components
 # Version: 7.0.0
 # Dependencies: colors.sh, logging.sh, network.sh
-# ==============================================================================
-
+# =======================================================================
 # Web server configuration
 LEONARDO_WEB_PORT="${LEONARDO_WEB_PORT:-7777}"
 LEONARDO_WEB_HOST="${LEONARDO_WEB_HOST:-0.0.0.0}"
@@ -4434,13 +4385,10 @@
 export -f start_web_ui stop_web_ui generate_web_ui_files
 
 # ==== Component: src/ui/web_server.sh ====
-# ==============================================================================
-# Leonardo AI Universal - Web Server
-# ==============================================================================
-# Description: Simple web server for Leonardo's web interface
+# =======================================================================# Leonardo AI Universal - Web Server
+# =======================================================================# Description: Simple web server for Leonardo's web interface
 # Version: 7.0.0
-# ==============================================================================
-
+# =======================================================================
 # Start the web server
 start_web_server() {
     local port="${1:-8080}"
@@ -5320,13 +5268,10 @@
 # TODO: Implement src/security/encryption.sh
 
 # ==== Component: src/models/model_database.sh ====
-# ==============================================================================
-# Leonardo AI Universal - Model Database
-# ==============================================================================
-# Description: Curated list of AI models for easy discovery and download
+# =======================================================================# Leonardo AI Universal - Model Database
+# =======================================================================# Description: Curated list of AI models for easy discovery and download
 # Version: 7.0.0
-# ==============================================================================
-
+# =======================================================================
 # Model database format: "id|name|size|quantization|license|description"
 declare -a MODEL_DATABASE=(
     # Llama Models
@@ -5495,14 +5440,11 @@
 }
 
 # ==== Component: src/models/registry.sh ====
-# ==============================================================================
-# Leonardo AI Universal - Model Registry
-# ==============================================================================
-# Description: AI model registry and metadata management
+# =======================================================================# Leonardo AI Universal - Model Registry
+# =======================================================================# Description: AI model registry and metadata management
 # Version: 7.0.0
 # Dependencies: colors.sh, logging.sh, network.sh, validation.sh
-# ==============================================================================
-
+# =======================================================================
 # Model registry data structure
 declare -A LEONARDO_MODEL_REGISTRY
 declare -A LEONARDO_MODEL_METADATA
@@ -6478,14 +6420,11 @@
 export -f update_model_registry
 
 # ==== Component: src/models/selector.sh ====
-# ==============================================================================
-# Leonardo AI Universal - Model Selector
-# ==============================================================================
-# Description: Interactive model selection and configuration interface
+# =======================================================================# Leonardo AI Universal - Model Selector
+# =======================================================================# Description: Interactive model selection and configuration interface
 # Version: 7.0.0
 # Dependencies: colors.sh, logging.sh, menu.sh, progress.sh, registry.sh, manager.sh
-# ==============================================================================
-
+# =======================================================================
 # Model selector state
 LEONARDO_SELECTED_MODEL=""
 LEONARDO_MODEL_PREFERENCES=()
@@ -6893,14 +6832,11 @@
 export -f configure_model_preferences quick_install_model
 
 # ==== Component: src/models/cli.sh ====
-# ==============================================================================
-# Leonardo AI Universal - Model CLI
-# ==============================================================================
-# Description: Command-line interface for model management
+# =======================================================================# Leonardo AI Universal - Model CLI
+# =======================================================================# Description: Command-line interface for model management
 # Version: 7.0.0
 # Dependencies: all model modules, colors.sh, logging.sh
-# ==============================================================================
-
+# =======================================================================
 # Model CLI help
 model_cli_help() {
     cat << EOF
@@ -7210,14 +7146,11 @@
 # TODO: Implement src/deployment/deployment.sh
 
 # ==== Component: src/deployment/usb_deploy.sh ====
-# ==============================================================================
-# Leonardo AI Universal - USB Deployment Module
-# ==============================================================================
-# Description: Deploy Leonardo and AI models to USB drives
+# =======================================================================# Leonardo AI Universal - USB Deployment Module
+# =======================================================================# Description: Deploy Leonardo and AI models to USB drives
 # Version: 7.0.0
 # Dependencies: colors.sh, logging.sh, usb/*.sh, models/*.sh, checksum.sh
-# ==============================================================================
-
+# =======================================================================
 # USB deployment configuration
 USB_DEPLOY_MIN_SPACE_GB=8
 USB_DEPLOY_RECOMMENDED_SPACE_GB=32
@@ -7580,7 +7513,6 @@
     cat > "$target_dir/start-leonardo" << 'EOF'
 #!/bin/bash
 # Leonardo AI Universal Launcher
-<<<<<<< HEAD
 
 # Get the directory where this script is located
 SCRIPT_DIR="$(cd "$(dirname "${BASH_SOURCE[0]}")" && pwd)"
@@ -7593,21 +7525,10 @@
     export LEONARDO_USB_MOUNT="${BASH_REMATCH[1]}"
 else
     export LEONARDO_USB_MOUNT="$SCRIPT_DIR"
-fi
-
-# Set USB environment
-export LEONARDO_USB_MODE="true"
-export LEONARDO_DIR="${LEONARDO_USB_MOUNT}/leonardo"
-export LEONARDO_MODEL_DIR="${LEONARDO_USB_MOUNT}/leonardo/models"
-export LEONARDO_CONFIG_DIR="${LEONARDO_USB_MOUNT}/leonardo/config"
 
 # Launch Leonardo
 cd "$LEONARDO_DIR"
 exec ./leonardo.sh "$@"
-=======
-cd "$(dirname "$0")"
-./leonardo/leonardo.sh "$@"
->>>>>>> 54d78277
 EOF
     chmod +x "$target_dir/start-leonardo" 2>/dev/null || true
     
@@ -7770,7 +7691,6 @@
     # Set download target
     export LEONARDO_MODEL_DIR="$target_dir"
     
-<<<<<<< HEAD
     echo "Downloading from model registry..." >&2
     
     # Set LEONARDO_DIR if not already set
@@ -7785,8 +7705,28 @@
         else
             # Fallback - assume we're in the Leonardo directory
             LEONARDO_DIR="$(cd "$(dirname "${BASH_SOURCE[0]}")/../.." && pwd)"
-=======
-    echo -e "${CYAN}Downloading ${model_id}:${variant}${COLOR_RESET}" >&2
+        fi
+        export LEONARDO_DIR
+    fi
+    
+    # Debug output
+    echo -e "${DIM}DEBUG: Looking for model '${model_id}:${variant}' in registry${COLOR_RESET}" >&2
+    
+    # Check dynamic registry first
+    local model_url=""
+    
+    # Load dynamic registry if available
+    if [[ -f "${LEONARDO_DIR}/src/models/registry_loader.sh" ]]; then
+        source "${LEONARDO_DIR}/src/models/registry_loader.sh"
+    fi
+    # Direct download from registry as fallback
+    echo "Downloading from model registry..." >&2
+    
+    # Debug output
+    echo -e "${DIM}DEBUG: Looking for model '${model_id}:${variant}' in registry${COLOR_RESET}" >&2
+    
+    # Check dynamic registry first
+    local model_url=""
     
     # Check if we have Ollama provider
     if command_exists ollama; then
@@ -7973,27 +7913,22 @@
                 
                 return 0
             fi
->>>>>>> 54d78277
         fi
         export LEONARDO_DIR
     fi
     
-<<<<<<< HEAD
     # Load dynamic registry if available
     if [[ -f "${LEONARDO_DIR}/src/models/registry_loader.sh" ]]; then
         source "${LEONARDO_DIR}/src/models/registry_loader.sh"
     fi
-=======
     # Direct download from registry as fallback
     echo "Downloading from model registry..." >&2
     
     # Debug output
     echo -e "${DIM}DEBUG: Looking for model '${model_id}:${variant}' in registry${COLOR_RESET}" >&2
->>>>>>> 54d78277
     
     # Check dynamic registry first
     local model_url=""
-<<<<<<< HEAD
     if [[ -n "${LEONARDO_GGUF_REGISTRY[${model_id}:${variant}]:-}" ]]; then
         model_url="${LEONARDO_GGUF_REGISTRY[${model_id}:${variant}]}"
         echo -e "${DIM}Found in dynamic registry${COLOR_RESET}" >&2
@@ -8063,7 +7998,6 @@
         echo "  - llama2:13b" >&2
         return 1
     fi
-=======
     case "${model_id}:${variant}" in
         "phi:2.7b")
             model_url="https://huggingface.co/microsoft/phi-2/resolve/main/phi-2.Q4_K_M.gguf"
@@ -8107,7 +8041,6 @@
             return 1
             ;;
     esac
->>>>>>> 54d78277
     
     local output_file="$target_dir/${model_id}-${variant}.gguf"
     
@@ -8392,14 +8325,11 @@
 }
 
 # ==== Component: src/deployment/cli.sh ====
-# ==============================================================================
-# Leonardo AI Universal - Deployment CLI Module
-# ==============================================================================
-# Description: Command-line interface for deployment operations
+# =======================================================================# Leonardo AI Universal - Deployment CLI Module
+# =======================================================================# Description: Command-line interface for deployment operations
 # Version: 7.0.0
 # Dependencies: colors.sh, logging.sh, usb_deploy.sh, local_deploy.sh
-# ==============================================================================
-
+# =======================================================================
 # Main deployment CLI handler
 deployment_cli() {
     local command="${1:-help}"
@@ -8651,14 +8581,11 @@
 export -f deployment_status_command deployment_verify_command
 
 # ==== Component: src/usb/detector.sh ====
-# ==============================================================================
-# Leonardo AI Universal - USB Detection Module
-# ==============================================================================
-# Description: Detect and identify USB drives across platforms
+# =======================================================================# Leonardo AI Universal - USB Detection Module
+# =======================================================================# Description: Detect and identify USB drives across platforms
 # Version: 7.0.0
 # Dependencies: colors.sh, logging.sh, filesystem.sh
-# ==============================================================================
-
+# =======================================================================
 # Detect platform
 detect_platform() {
     case "$(uname -s)" in
@@ -9173,14 +9100,11 @@
 export -f list_usb_drives test_usb_write_speed
 
 # ==== Component: src/usb/manager.sh ====
-# ==============================================================================
-# Leonardo AI Universal - USB Management Module
-# ==============================================================================
-# Description: Manage USB drive lifecycle and operations
+# =======================================================================# Leonardo AI Universal - USB Management Module
+# =======================================================================# Description: Manage USB drive lifecycle and operations
 # Version: 7.0.0
 # Dependencies: colors.sh, logging.sh, filesystem.sh, validation.sh, detector.sh
-# ==============================================================================
-
+# =======================================================================
 # USB manager state
 declare -g LEONARDO_USB_DEVICE=""
 declare -g LEONARDO_USB_MOUNT=""
@@ -9949,14 +9873,11 @@
 export -f backup_usb_data restore_usb_data check_usb_free_space clean_usb_temp
 
 # ==== Component: src/usb/health.sh ====
-# ==============================================================================
-# Leonardo AI Universal - USB Health Monitoring Module
-# ==============================================================================
-# Description: Monitor USB drive health, write cycles, and performance
+# =======================================================================# Leonardo AI Universal - USB Health Monitoring Module
+# =======================================================================# Description: Monitor USB drive health, write cycles, and performance
 # Version: 7.0.0
 # Dependencies: colors.sh, logging.sh, filesystem.sh, detector.sh
-# ==============================================================================
-
+# =======================================================================
 # Health check thresholds
 readonly USB_HEALTH_WRITE_CYCLE_WARNING=10000
 readonly USB_HEALTH_WRITE_CYCLE_CRITICAL=50000
@@ -10452,14 +10373,11 @@
 export -f analyze_health_trends
 
 # ==== Component: src/usb/cli.sh ====
-# ==============================================================================
-# Leonardo AI Universal - USB CLI Module
-# ==============================================================================
-# Description: Command-line interface for USB operations
+# =======================================================================# Leonardo AI Universal - USB CLI Module
+# =======================================================================# Description: Command-line interface for USB operations
 # Version: 7.0.0
 # Dependencies: colors.sh, logging.sh, detector.sh, manager.sh, health.sh
-# ==============================================================================
-
+# =======================================================================
 # USB CLI help
 usb_cli_help() {
     cat << EOF
@@ -11133,14 +11051,11 @@
 export -f usb_cli_clean usb_cli_test register_usb_commands
 
 # ==== Component: src/core/main.sh ====
-# ==============================================================================
-# Leonardo AI Universal - Main Application Entry Point
-# ==============================================================================
-# Description: Main application logic and orchestration
+# =======================================================================# Leonardo AI Universal - Main Application Entry Point
+# =======================================================================# Description: Main application logic and orchestration
 # Version: 7.0.0
 # Dependencies: all components
-# ==============================================================================
-
+# =======================================================================
 # Show application banner
 show_banner() {
     echo -e "${COLOR_CYAN}╭─────────────────────────────────────╮${COLOR_RESET}"
@@ -12031,7 +11946,6 @@
     start_location_aware_chat "" "auto"
 }
 
-<<<<<<< HEAD
 # Check if running from USB deployment
 is_usb_deployment() {
     # Check multiple indicators
@@ -12042,7 +11956,48 @@
     # Check if script path contains common USB mount patterns
     local script_path="${BASH_SOURCE[0]:-$0}"
     local real_path=$(readlink -f "$script_path" 2>/dev/null || realpath "$script_path" 2>/dev/null || echo "$script_path")
-=======
+    
+    # Check for common USB mount patterns (case-insensitive for macOS)
+    if echo "$real_path" | grep -iE '/(Volumes|media|mnt|run/media|usb|removable)/' >/dev/null 2>&1; then
+        return 0
+    fi
+    
+    # Check if we're in a leonardo directory on a removable device
+    if [[ -d "${script_path%/*}/models" ]] && [[ -f "${script_path%/*}/leonardo.sh" ]]; then
+        # Likely a portable installation
+        return 0
+    fi
+    
+    return 1
+}
+
+# Get list of available models for chat
+get_chat_models() {
+    local models=()
+    
+    # Get Ollama models
+    if command_exists ollama; then
+        while IFS= read -r line; do
+            if [[ -n "$line" && ! "$line" =~ ^NAME ]]; then
+                local model_name=$(echo "$line" | awk '{print $1}')
+                models+=("$model_name")
+            fi
+        done < <(ollama list 2>/dev/null)
+    fi
+    
+    # Get local GGUF models
+    if [[ -d "$LEONARDO_MODEL_DIR" ]]; then
+        for model_file in "$LEONARDO_MODEL_DIR"/*.gguf; do
+            if [[ -f "$model_file" ]]; then
+                local model_name=$(basename "$model_file" .gguf)
+                models+=("$model_name")
+            fi
+        done
+    fi
+    
+    printf '%s\n' "${models[@]}"
+}
+
 # Handle chat command
 handle_chat_command() {
     # Get available models  
@@ -12070,22 +12025,22 @@
             done < <(find "$LEONARDO_MODEL_DIR" -name "*.gguf" -print0 2>/dev/null)
         fi
     fi
->>>>>>> 54d78277
-    
-    # Check for common USB mount patterns (case-insensitive for macOS)
-    if echo "$real_path" | grep -iE '/(Volumes|media|mnt|run/media|usb|removable)/' >/dev/null 2>&1; then
-        return 0
-    fi
-    
-    # Check if we're in a leonardo directory on a removable device
-    if [[ -d "${script_path%/*}/models" ]] && [[ -f "${script_path%/*}/leonardo.sh" ]]; then
-        # Likely a portable installation
-        return 0
-    fi
-    
-<<<<<<< HEAD
-    return 1
-=======
+    
+    if [[ ${#models[@]} -eq 0 ]]; then
+        echo -e "${RED}No AI models installed!${COLOR_RESET}"
+        echo -e "${YELLOW}Install a model first using Model Manager.${COLOR_RESET}"
+        pause
+        return
+    fi
+    
+    # Select model if multiple available
+    local selected_model
+    if [[ ${#models[@]} -eq 1 ]]; then
+        selected_model="${models[0]}"
+    else
+        selected_model=$(show_menu "Select AI Model" "${models[@]}") || return
+    fi
+    
     # Launch chat interface
     start_chat_interface "$selected_model"
 }
@@ -12229,7 +12184,6 @@
             pause
         fi
     fi
->>>>>>> 54d78277
 }
 
 # Check if any models are installed
@@ -12615,10 +12569,8 @@
     read -r
 }
 
-# ==============================================================================
-# MENU HANDLER FUNCTIONS
-# ==============================================================================
-
+# =======================================================================# MENU HANDLER FUNCTIONS
+# =======================================================================
 # Handle system management menu
 handle_system_menu() {
     echo -e "\n${CYAN}🔧 System Management${COLOR_RESET}"
